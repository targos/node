BUILDTYPE ?= Release

ifeq ($(BUILDTYPE),Release)
all: out/Makefile node
else
all: out/Makefile node_g
endif

# The .PHONY is needed to ensure that we recursively use the out/Makefile
# to check for changes.
.PHONY: node node_g

node:
	$(MAKE) -C out BUILDTYPE=Release
	ln -fs out/Release/node node

node_g:
	$(MAKE) -C out BUILDTYPE=Debug
	ln -fs out/Debug/node node_g

out/Debug/node:
	$(MAKE) -C out BUILDTYPE=Debug

out/Makefile: common.gypi deps/uv/uv.gyp deps/http_parser/http_parser.gyp deps/zlib/zlib.gyp deps/v8/build/common.gypi deps/v8/tools/gyp/v8.gyp node.gyp options.gypi
	tools/gyp_node -f make

install: all
	out/Release/node tools/installer.js ./options.gypi install

uninstall:
	out/Release/node tools/installer.js ./options.gypi uninstall

clean:
	-rm -rf out/Makefile node node_g out/**/*.o  out/**/*.a out/$(BUILDTYPE)/node

distclean:
	-rm -rf out
	-rm options.gypi

test: all
	python tools/test.py --mode=release simple message

test-http1: all
	python tools/test.py --mode=release --use-http1 simple message

test-valgrind: all
	python tools/test.py --mode=release --valgrind simple message

test-all: all
	python tools/test.py --mode=debug,release
	make test-npm

test-all-http1: all
	python tools/test.py --mode=debug,release --use-http1

test-all-valgrind: all
	python tools/test.py --mode=debug,release --valgrind

test-release: all
	python tools/test.py --mode=release

test-debug: all
	python tools/test.py --mode=debug

test-message: all
	python tools/test.py message

test-simple: all
	python tools/test.py simple

test-pummel: all
	python tools/test.py pummel

test-internet: all
	python tools/test.py internet

<<<<<<< HEAD
=======
test-npm: all
	./node deps/npm/test/run.js

test-npm-publish: all
	npm_package_config_publishtest=true ./node deps/npm/test/run.js

out/Release/node: all

>>>>>>> 73cf8e82
apidoc_sources = $(wildcard doc/api/*.markdown)
apidocs = $(addprefix out/,$(apidoc_sources:.markdown=.html))

apidoc_dirs = out/doc out/doc/api/ out/doc/api/assets out/doc/about out/doc/community out/doc/logos

apiassets = $(subst api_assets,api/assets,$(addprefix out/,$(wildcard doc/api_assets/*)))

website_files = \
	out/doc/index.html    \
	out/doc/v0.4_announcement.html   \
	out/doc/cla.html      \
	out/doc/sh_main.js    \
	out/doc/sh_javascript.min.js \
	out/doc/sh_vim-dark.css \
	out/doc/logo.png      \
	out/doc/sponsored.png \
	out/doc/favicon.ico   \
	out/doc/pipe.css \
	out/doc/about/index.html \
	out/doc/close-downloads.png \
	out/doc/community/index.html \
	out/doc/community/not-invented-here.png \
	out/doc/download-logo.png \
	out/doc/ebay-logo.png \
	out/doc/footer-logo.png \
	out/doc/icons.png \
	out/doc/linkedin-logo.png \
	out/doc/logos/index.html \
	out/doc/microsoft-logo.png \
	out/doc/platform-icons.png \
	out/doc/ryan-speaker.jpg \
	out/doc/yahoo-logo.png

doc: out/Release/node $(apidoc_dirs) $(website_files) $(apiassets) $(apidocs)

$(apidoc_dirs):
	mkdir -p $@

out/doc/api/assets/%: doc/api_assets/% out/doc/api/assets/
	cp $< $@

out/doc/%: doc/%
	cp $< $@

out/doc/api/%.html: doc/api/%.markdown out/Release/node $(apidoc_dirs) $(apiassets) tools/doctool/doctool.js
	out/Release/node tools/doctool/doctool.js doc/template.html $< > $@

out/doc/%:

website-upload: doc
	rsync -r out/doc/ node@nodejs.org:~/web/nodejs.org/

docopen: out/doc/api/all.html
	-google-chrome out/doc/api/all.html

docclean:
	-rm -rf out/doc

VERSION=$(shell git describe)
TARNAME=node-$(VERSION)

#dist: doc/node.1 doc/api
dist: doc
	git archive --format=tar --prefix=$(TARNAME)/ HEAD | tar xf -
	mkdir -p $(TARNAME)/doc
	cp doc/node.1 $(TARNAME)/doc/node.1
	cp -r out/doc/api $(TARNAME)/doc/api
	rm -rf $(TARNAME)/deps/v8/test # too big
	rm -rf $(TARNAME)/doc/logos # too big
	tar -cf $(TARNAME).tar $(TARNAME)
	rm -rf $(TARNAME)
	gzip -f -9 $(TARNAME).tar

bench:
	 benchmark/http_simple_bench.sh

bench-idle:
	./node benchmark/idle_server.js &
	sleep 1
	./node benchmark/idle_clients.js &

jslint:
	PYTHONPATH=tools/closure_linter/ python tools/closure_linter/closure_linter/gjslint.py --unix_mode --strict --nojsdoc -r lib/ -r src/ -r test/

cpplint:
	@python tools/cpplint.py $(wildcard src/*.cc src/*.h src/*.c)

lint: jslint cpplint

.PHONY: lint cpplint jslint bench clean docopen docclean doc dist distclean check uninstall install install-includes install-bin all program staticlib dynamiclib test test-all website-upload<|MERGE_RESOLUTION|>--- conflicted
+++ resolved
@@ -48,7 +48,7 @@
 
 test-all: all
 	python tools/test.py --mode=debug,release
-	make test-npm
+	$(MAKE) test-npm
 
 test-all-http1: all
 	python tools/test.py --mode=debug,release --use-http1
@@ -74,17 +74,12 @@
 test-internet: all
 	python tools/test.py internet
 
-<<<<<<< HEAD
-=======
-test-npm: all
+test-npm: node
 	./node deps/npm/test/run.js
 
-test-npm-publish: all
+test-npm-publish: node
 	npm_package_config_publishtest=true ./node deps/npm/test/run.js
 
-out/Release/node: all
-
->>>>>>> 73cf8e82
 apidoc_sources = $(wildcard doc/api/*.markdown)
 apidocs = $(addprefix out/,$(apidoc_sources:.markdown=.html))
 
