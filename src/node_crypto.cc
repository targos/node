// Copyright Joyent, Inc. and other Node contributors.
//
// Permission is hereby granted, free of charge, to any person obtaining a
// copy of this software and associated documentation files (the
// "Software"), to deal in the Software without restriction, including
// without limitation the rights to use, copy, modify, merge, publish,
// distribute, sublicense, and/or sell copies of the Software, and to permit
// persons to whom the Software is furnished to do so, subject to the
// following conditions:
//
// The above copyright notice and this permission notice shall be included
// in all copies or substantial portions of the Software.
//
// THE SOFTWARE IS PROVIDED "AS IS", WITHOUT WARRANTY OF ANY KIND, EXPRESS
// OR IMPLIED, INCLUDING BUT NOT LIMITED TO THE WARRANTIES OF
// MERCHANTABILITY, FITNESS FOR A PARTICULAR PURPOSE AND NONINFRINGEMENT. IN
// NO EVENT SHALL THE AUTHORS OR COPYRIGHT HOLDERS BE LIABLE FOR ANY CLAIM,
// DAMAGES OR OTHER LIABILITY, WHETHER IN AN ACTION OF CONTRACT, TORT OR
// OTHERWISE, ARISING FROM, OUT OF OR IN CONNECTION WITH THE SOFTWARE OR THE
// USE OR OTHER DEALINGS IN THE SOFTWARE.

#include "node.h"
#include "node_buffer.h"
#include "node_crypto.h"
#include "node_crypto_bio.h"
#include "node_crypto_groups.h"
#include "tls_wrap.h"  // TLSCallbacks

#include "async-wrap.h"
#include "async-wrap-inl.h"
#include "env.h"
#include "env-inl.h"
#include "string_bytes.h"
#include "util.h"
#include "util-inl.h"
#include "v8.h"

#include <errno.h>
#include <stdlib.h>
#include <string.h>

#if defined(_MSC_VER)
#define strcasecmp _stricmp
#endif

#if OPENSSL_VERSION_NUMBER >= 0x10000000L
#define OPENSSL_CONST const
#else
#define OPENSSL_CONST
#endif

#define ASSERT_IS_STRING_OR_BUFFER(val) do {                  \
    if (!Buffer::HasInstance(val) && !val->IsString()) {      \
      return ThrowTypeError("Not a string or buffer");        \
    }                                                         \
  } while (0)

#define ASSERT_IS_BUFFER(val) do {                            \
    if (!Buffer::HasInstance(val)) {                          \
      return ThrowTypeError("Not a buffer");                  \
    }                                                         \
  } while (0)

static const char PUBLIC_KEY_PFX[] =  "-----BEGIN PUBLIC KEY-----";
static const int PUBLIC_KEY_PFX_LEN = sizeof(PUBLIC_KEY_PFX) - 1;
static const char PUBRSA_KEY_PFX[] =  "-----BEGIN RSA PUBLIC KEY-----";
static const int PUBRSA_KEY_PFX_LEN = sizeof(PUBRSA_KEY_PFX) - 1;
static const int X509_NAME_FLAGS = ASN1_STRFLGS_ESC_CTRL
                                 | ASN1_STRFLGS_ESC_MSB
                                 | XN_FLAG_SEP_MULTILINE
                                 | XN_FLAG_FN_SN;

namespace node {
namespace crypto {

using v8::Array;
using v8::Boolean;
using v8::Context;
using v8::Exception;
using v8::False;
using v8::FunctionCallbackInfo;
using v8::FunctionTemplate;
using v8::Handle;
using v8::HandleScope;
using v8::Integer;
using v8::Local;
using v8::Null;
using v8::Object;
using v8::Persistent;
using v8::String;
using v8::ThrowException;
using v8::V8;
using v8::Value;


// Forcibly clear OpenSSL's error stack on return. This stops stale errors
// from popping up later in the lifecycle of crypto operations where they
// would cause spurious failures. It's a rather blunt method, though.
// ERR_clear_error() isn't necessarily cheap either.
struct ClearErrorOnReturn {
  ~ClearErrorOnReturn() { ERR_clear_error(); }
};

static uv_rwlock_t* locks;

const char* root_certs[] = {
#include "node_root_certs.h"  // NOLINT(build/include_order)
  NULL
};

X509_STORE* root_cert_store;

// Just to generate static methods
template class SSLWrap<TLSCallbacks>;
template void SSLWrap<TLSCallbacks>::AddMethods(Handle<FunctionTemplate> t);
template void SSLWrap<TLSCallbacks>::InitNPN(SecureContext* sc,
                                             TLSCallbacks* base);
template SSL_SESSION* SSLWrap<TLSCallbacks>::GetSessionCallback(
    SSL* s,
    unsigned char* key,
    int len,
    int* copy);
template int SSLWrap<TLSCallbacks>::NewSessionCallback(SSL* s,
                                                       SSL_SESSION* sess);
template void SSLWrap<TLSCallbacks>::OnClientHello(
    void* arg,
    const ClientHelloParser::ClientHello& hello);

#ifdef OPENSSL_NPN_NEGOTIATED
template int SSLWrap<TLSCallbacks>::AdvertiseNextProtoCallback(
    SSL* s,
    const unsigned char** data,
    unsigned int* len,
    void* arg);
template int SSLWrap<TLSCallbacks>::SelectNextProtoCallback(
    SSL* s,
    unsigned char** out,
    unsigned char* outlen,
    const unsigned char* in,
    unsigned int inlen,
    void* arg);
#endif


static void crypto_threadid_cb(CRYPTO_THREADID* tid) {
  CRYPTO_THREADID_set_numeric(tid, uv_thread_self());
}


static void crypto_lock_init(void) {
  int i, n;

  n = CRYPTO_num_locks();
  locks = new uv_rwlock_t[n];

  for (i = 0; i < n; i++)
    if (uv_rwlock_init(locks + i))
      abort();
}


static void crypto_lock_cb(int mode, int n, const char* file, int line) {
  assert((mode & CRYPTO_LOCK) || (mode & CRYPTO_UNLOCK));
  assert((mode & CRYPTO_READ) || (mode & CRYPTO_WRITE));

  if (mode & CRYPTO_LOCK) {
    if (mode & CRYPTO_READ)
      uv_rwlock_rdlock(locks + n);
    else
      uv_rwlock_wrlock(locks + n);
  } else {
    if (mode & CRYPTO_READ)
      uv_rwlock_rdunlock(locks + n);
    else
      uv_rwlock_wrunlock(locks + n);
  }
}


static int CryptoPemCallback(char *buf, int size, int rwflag, void *u) {
  if (u) {
    size_t buflen = static_cast<size_t>(size);
    size_t len = strlen(static_cast<const char*>(u));
    len = len > buflen ? buflen : len;
    memcpy(buf, u, len);
    return len;
  }

  return 0;
}


void ThrowCryptoErrorHelper(unsigned long err, bool is_type_error) {
  HandleScope scope(node_isolate);
  char errmsg[128];
  ERR_error_string_n(err, errmsg, sizeof(errmsg));
  if (is_type_error)
    ThrowTypeError(errmsg);
  else
    ThrowError(errmsg);
}


void ThrowCryptoError(unsigned long err) {
  ThrowCryptoErrorHelper(err, false);
}


void ThrowCryptoTypeError(unsigned long err) {
  ThrowCryptoErrorHelper(err, true);
}


bool EntropySource(unsigned char* buffer, size_t length) {
  // RAND_bytes() can return 0 to indicate that the entropy data is not truly
  // random. That's okay, it's still better than V8's stock source of entropy,
  // which is /dev/urandom on UNIX platforms and the current time on Windows.
  return RAND_bytes(buffer, length) != -1;
}


void SecureContext::Initialize(Environment* env, Handle<Object> target) {
  Local<FunctionTemplate> t = FunctionTemplate::New(SecureContext::New);
  t->InstanceTemplate()->SetInternalFieldCount(1);
  t->SetClassName(FIXED_ONE_BYTE_STRING(node_isolate, "SecureContext"));

  NODE_SET_PROTOTYPE_METHOD(t, "init", SecureContext::Init);
  NODE_SET_PROTOTYPE_METHOD(t, "setKey", SecureContext::SetKey);
  NODE_SET_PROTOTYPE_METHOD(t, "setCert", SecureContext::SetCert);
  NODE_SET_PROTOTYPE_METHOD(t, "addCACert", SecureContext::AddCACert);
  NODE_SET_PROTOTYPE_METHOD(t, "addCRL", SecureContext::AddCRL);
  NODE_SET_PROTOTYPE_METHOD(t, "addRootCerts", SecureContext::AddRootCerts);
  NODE_SET_PROTOTYPE_METHOD(t, "setCiphers", SecureContext::SetCiphers);
  NODE_SET_PROTOTYPE_METHOD(t, "setECDHCurve", SecureContext::SetECDHCurve);
  NODE_SET_PROTOTYPE_METHOD(t, "setOptions", SecureContext::SetOptions);
  NODE_SET_PROTOTYPE_METHOD(t, "setSessionIdContext",
                               SecureContext::SetSessionIdContext);
  NODE_SET_PROTOTYPE_METHOD(t, "setSessionTimeout",
                               SecureContext::SetSessionTimeout);
  NODE_SET_PROTOTYPE_METHOD(t, "close", SecureContext::Close);
  NODE_SET_PROTOTYPE_METHOD(t, "loadPKCS12", SecureContext::LoadPKCS12);
  NODE_SET_PROTOTYPE_METHOD(t, "getTicketKeys", SecureContext::GetTicketKeys);
  NODE_SET_PROTOTYPE_METHOD(t, "setTicketKeys", SecureContext::SetTicketKeys);

  target->Set(FIXED_ONE_BYTE_STRING(node_isolate, "SecureContext"),
              t->GetFunction());
  env->set_secure_context_constructor_template(t);
}


void SecureContext::New(const FunctionCallbackInfo<Value>& args) {
  HandleScope handle_scope(args.GetIsolate());
  Environment* env = Environment::GetCurrent(args.GetIsolate());
  new SecureContext(env, args.This());
}


void SecureContext::Init(const FunctionCallbackInfo<Value>& args) {
  HandleScope scope(node_isolate);

  SecureContext* sc = Unwrap<SecureContext>(args.This());

  OPENSSL_CONST SSL_METHOD *method = SSLv23_method();

  if (args.Length() == 1 && args[0]->IsString()) {
    const String::Utf8Value sslmethod(args[0]);

    if (strcmp(*sslmethod, "SSLv2_method") == 0) {
#ifndef OPENSSL_NO_SSL2
      method = SSLv2_method();
#else
      return ThrowError("SSLv2 methods disabled");
#endif
    } else if (strcmp(*sslmethod, "SSLv2_server_method") == 0) {
#ifndef OPENSSL_NO_SSL2
      method = SSLv2_server_method();
#else
      return ThrowError("SSLv2 methods disabled");
#endif
    } else if (strcmp(*sslmethod, "SSLv2_client_method") == 0) {
#ifndef OPENSSL_NO_SSL2
      method = SSLv2_client_method();
#else
      return ThrowError("SSLv2 methods disabled");
#endif
    } else if (strcmp(*sslmethod, "SSLv3_method") == 0) {
      method = SSLv3_method();
    } else if (strcmp(*sslmethod, "SSLv3_server_method") == 0) {
      method = SSLv3_server_method();
    } else if (strcmp(*sslmethod, "SSLv3_client_method") == 0) {
      method = SSLv3_client_method();
    } else if (strcmp(*sslmethod, "SSLv23_method") == 0) {
      method = SSLv23_method();
    } else if (strcmp(*sslmethod, "SSLv23_server_method") == 0) {
      method = SSLv23_server_method();
    } else if (strcmp(*sslmethod, "SSLv23_client_method") == 0) {
      method = SSLv23_client_method();
    } else if (strcmp(*sslmethod, "TLSv1_method") == 0) {
      method = TLSv1_method();
    } else if (strcmp(*sslmethod, "TLSv1_server_method") == 0) {
      method = TLSv1_server_method();
    } else if (strcmp(*sslmethod, "TLSv1_client_method") == 0) {
      method = TLSv1_client_method();
    } else if (strcmp(*sslmethod, "TLSv1_1_method") == 0) {
      method = TLSv1_1_method();
    } else if (strcmp(*sslmethod, "TLSv1_1_server_method") == 0) {
      method = TLSv1_1_server_method();
    } else if (strcmp(*sslmethod, "TLSv1_1_client_method") == 0) {
      method = TLSv1_1_client_method();
    } else if (strcmp(*sslmethod, "TLSv1_2_method") == 0) {
      method = TLSv1_2_method();
    } else if (strcmp(*sslmethod, "TLSv1_2_server_method") == 0) {
      method = TLSv1_2_server_method();
    } else if (strcmp(*sslmethod, "TLSv1_2_client_method") == 0) {
      method = TLSv1_2_client_method();
    } else {
      return ThrowError("Unknown method");
    }
  }

  sc->ctx_ = SSL_CTX_new(method);

  // SSL session cache configuration
  SSL_CTX_set_session_cache_mode(sc->ctx_,
                                 SSL_SESS_CACHE_SERVER |
                                 SSL_SESS_CACHE_NO_INTERNAL |
                                 SSL_SESS_CACHE_NO_AUTO_CLEAR);
  SSL_CTX_sess_set_get_cb(sc->ctx_, SSLWrap<Connection>::GetSessionCallback);
  SSL_CTX_sess_set_new_cb(sc->ctx_, SSLWrap<Connection>::NewSessionCallback);

  sc->ca_store_ = NULL;
}


// Takes a string or buffer and loads it into a BIO.
// Caller responsible for BIO_free_all-ing the returned object.
static BIO* LoadBIO(Handle<Value> v) {
  BIO* bio = NodeBIO::New();
  if (!bio)
    return NULL;

  HandleScope scope(node_isolate);

  int r = -1;

  if (v->IsString()) {
    const String::Utf8Value s(v);
    r = BIO_write(bio, *s, s.length());
  } else if (Buffer::HasInstance(v)) {
    char* buffer_data = Buffer::Data(v);
    size_t buffer_length = Buffer::Length(v);
    r = BIO_write(bio, buffer_data, buffer_length);
  }

  if (r <= 0) {
    BIO_free_all(bio);
    return NULL;
  }

  return bio;
}


// Takes a string or buffer and loads it into an X509
// Caller responsible for X509_free-ing the returned object.
static X509* LoadX509(Handle<Value> v) {
  HandleScope scope(node_isolate);

  BIO *bio = LoadBIO(v);
  if (!bio)
    return NULL;

  X509 * x509 = PEM_read_bio_X509(bio, NULL, CryptoPemCallback, NULL);
  if (!x509) {
    BIO_free_all(bio);
    return NULL;
  }

  BIO_free_all(bio);
  return x509;
}


void SecureContext::SetKey(const FunctionCallbackInfo<Value>& args) {
  HandleScope scope(node_isolate);

  SecureContext* sc = Unwrap<SecureContext>(args.This());

  unsigned int len = args.Length();
  if (len != 1 && len != 2) {
    return ThrowTypeError("Bad parameter");
  }
  if (len == 2 && !args[1]->IsString()) {
    return ThrowTypeError("Bad parameter");
  }

  BIO *bio = LoadBIO(args[0]);
  if (!bio)
    return;

  String::Utf8Value passphrase(args[1]);

  EVP_PKEY* key = PEM_read_bio_PrivateKey(bio,
                                          NULL,
                                          CryptoPemCallback,
                                          len == 1 ? NULL : *passphrase);

  if (!key) {
    BIO_free_all(bio);
    unsigned long err = ERR_get_error();
    if (!err) {
      return ThrowError("PEM_read_bio_PrivateKey");
    }
    return ThrowCryptoError(err);
  }

  SSL_CTX_use_PrivateKey(sc->ctx_, key);
  EVP_PKEY_free(key);
  BIO_free_all(bio);
}


// Read a file that contains our certificate in "PEM" format,
// possibly followed by a sequence of CA certificates that should be
// sent to the peer in the Certificate message.
//
// Taken from OpenSSL - editted for style.
int SSL_CTX_use_certificate_chain(SSL_CTX *ctx, BIO *in) {
  int ret = 0;
  X509 *x = NULL;

  x = PEM_read_bio_X509_AUX(in, NULL, CryptoPemCallback, NULL);

  if (x == NULL) {
    SSLerr(SSL_F_SSL_CTX_USE_CERTIFICATE_CHAIN_FILE, ERR_R_PEM_LIB);
    goto end;
  }

  ret = SSL_CTX_use_certificate(ctx, x);

  if (ERR_peek_error() != 0) {
    // Key/certificate mismatch doesn't imply ret==0 ...
    ret = 0;
  }

  if (ret) {
    // If we could set up our certificate, now proceed to
    // the CA certificates.
    X509 *ca;
    int r;
    unsigned long err;

    if (ctx->extra_certs != NULL) {
      sk_X509_pop_free(ctx->extra_certs, X509_free);
      ctx->extra_certs = NULL;
    }

    while ((ca = PEM_read_bio_X509(in, NULL, CryptoPemCallback, NULL))) {
      r = SSL_CTX_add_extra_chain_cert(ctx, ca);

      if (!r) {
        X509_free(ca);
        ret = 0;
        goto end;
      }
      // Note that we must not free r if it was successfully
      // added to the chain (while we must free the main
      // certificate, since its reference count is increased
      // by SSL_CTX_use_certificate).
    }

    // When the while loop ends, it's usually just EOF.
    err = ERR_peek_last_error();
    if (ERR_GET_LIB(err) == ERR_LIB_PEM &&
        ERR_GET_REASON(err) == PEM_R_NO_START_LINE) {
      ERR_clear_error();
    } else  {
      // some real error
      ret = 0;
    }
  }

 end:
  if (x != NULL)
    X509_free(x);
  return ret;
}


void SecureContext::SetCert(const FunctionCallbackInfo<Value>& args) {
  HandleScope scope(node_isolate);

  SecureContext* sc = Unwrap<SecureContext>(args.This());

  if (args.Length() != 1) {
    return ThrowTypeError("Bad parameter");
  }

  BIO* bio = LoadBIO(args[0]);
  if (!bio)
    return;

  int rv = SSL_CTX_use_certificate_chain(sc->ctx_, bio);

  BIO_free_all(bio);

  if (!rv) {
    unsigned long err = ERR_get_error();
    if (!err) {
      return ThrowError("SSL_CTX_use_certificate_chain");
    }
    return ThrowCryptoError(err);
  }
}


void SecureContext::AddCACert(const FunctionCallbackInfo<Value>& args) {
  bool newCAStore = false;
  HandleScope scope(node_isolate);

  SecureContext* sc = Unwrap<SecureContext>(args.This());

  if (args.Length() != 1) {
    return ThrowTypeError("Bad parameter");
  }

  if (!sc->ca_store_) {
    sc->ca_store_ = X509_STORE_new();
    newCAStore = true;
  }

  X509* x509 = LoadX509(args[0]);
  if (!x509)
    return;

  X509_STORE_add_cert(sc->ca_store_, x509);
  SSL_CTX_add_client_CA(sc->ctx_, x509);

  X509_free(x509);

  if (newCAStore) {
    SSL_CTX_set_cert_store(sc->ctx_, sc->ca_store_);
  }
}


void SecureContext::AddCRL(const FunctionCallbackInfo<Value>& args) {
  HandleScope scope(node_isolate);

  SecureContext* sc = Unwrap<SecureContext>(args.This());

  if (args.Length() != 1) {
    return ThrowTypeError("Bad parameter");
  }

  ClearErrorOnReturn clear_error_on_return;
  (void) &clear_error_on_return;  // Silence compiler warning.

  BIO *bio = LoadBIO(args[0]);
  if (!bio)
    return;

  X509_CRL *x509 = PEM_read_bio_X509_CRL(bio, NULL, CryptoPemCallback, NULL);

  if (x509 == NULL) {
    BIO_free_all(bio);
    return;
  }

  X509_STORE_add_crl(sc->ca_store_, x509);
  X509_STORE_set_flags(sc->ca_store_, X509_V_FLAG_CRL_CHECK |
                                      X509_V_FLAG_CRL_CHECK_ALL);
  BIO_free_all(bio);
  X509_CRL_free(x509);
}



void SecureContext::AddRootCerts(const FunctionCallbackInfo<Value>& args) {
  HandleScope scope(node_isolate);

  SecureContext* sc = Unwrap<SecureContext>(args.This());

  assert(sc->ca_store_ == NULL);

  if (!root_cert_store) {
    root_cert_store = X509_STORE_new();

    for (int i = 0; root_certs[i]; i++) {
      BIO* bp = NodeBIO::New();

      if (!BIO_write(bp, root_certs[i], strlen(root_certs[i]))) {
        BIO_free_all(bp);
        return;
      }

      X509 *x509 = PEM_read_bio_X509(bp, NULL, CryptoPemCallback, NULL);

      if (x509 == NULL) {
        BIO_free_all(bp);
        return;
      }

      X509_STORE_add_cert(root_cert_store, x509);

      BIO_free_all(bp);
      X509_free(x509);
    }
  }

  sc->ca_store_ = root_cert_store;
  SSL_CTX_set_cert_store(sc->ctx_, sc->ca_store_);
}


void SecureContext::SetCiphers(const FunctionCallbackInfo<Value>& args) {
  HandleScope scope(node_isolate);

  SecureContext* sc = Unwrap<SecureContext>(args.This());

  if (args.Length() != 1 || !args[0]->IsString()) {
    return ThrowTypeError("Bad parameter");
  }

  const String::Utf8Value ciphers(args[0]);
  SSL_CTX_set_cipher_list(sc->ctx_, *ciphers);
}


void SecureContext::SetECDHCurve(const FunctionCallbackInfo<Value>& args) {
  HandleScope scope(node_isolate);

  SecureContext* sc = Unwrap<SecureContext>(args.This());

  if (args.Length() != 1 || !args[0]->IsString())
    return ThrowTypeError("First argument should be a string");

  String::Utf8Value curve(args[0]);

  int nid = OBJ_sn2nid(*curve);

  if (nid == NID_undef)
    return ThrowTypeError("First argument should be a valid curve name");

  EC_KEY* ecdh = EC_KEY_new_by_curve_name(nid);

  if (ecdh == NULL)
    return ThrowTypeError("First argument should be a valid curve name");

  SSL_CTX_set_options(sc->ctx_, SSL_OP_SINGLE_ECDH_USE);
  SSL_CTX_set_tmp_ecdh(sc->ctx_, ecdh);

  EC_KEY_free(ecdh);
}


void SecureContext::SetOptions(const FunctionCallbackInfo<Value>& args) {
  HandleScope scope(node_isolate);

  SecureContext* sc = Unwrap<SecureContext>(args.This());

  if (args.Length() != 1 || !args[0]->IntegerValue()) {
    return ThrowTypeError("Bad parameter");
  }

  SSL_CTX_set_options(sc->ctx_, args[0]->IntegerValue());
}


void SecureContext::SetSessionIdContext(
    const FunctionCallbackInfo<Value>& args) {
  HandleScope scope(node_isolate);

  SecureContext* sc = Unwrap<SecureContext>(args.This());

  if (args.Length() != 1 || !args[0]->IsString()) {
    return ThrowTypeError("Bad parameter");
  }

  const String::Utf8Value sessionIdContext(args[0]);
  const unsigned char* sid_ctx =
      reinterpret_cast<const unsigned char*>(*sessionIdContext);
  unsigned int sid_ctx_len = sessionIdContext.length();

  int r = SSL_CTX_set_session_id_context(sc->ctx_, sid_ctx, sid_ctx_len);
  if (r == 1)
    return;

  BIO* bio;
  BUF_MEM* mem;
  Local<String> message;

  bio = BIO_new(BIO_s_mem());
  if (bio == NULL) {
    message = FIXED_ONE_BYTE_STRING(node_isolate,
                                    "SSL_CTX_set_session_id_context error");
  } else {
    ERR_print_errors(bio);
    BIO_get_mem_ptr(bio, &mem);
    message = OneByteString(node_isolate, mem->data, mem->length);
    BIO_free_all(bio);
  }

  ThrowException(Exception::TypeError(message));
}


void SecureContext::SetSessionTimeout(const FunctionCallbackInfo<Value>& args) {
  HandleScope scope(node_isolate);

  SecureContext* sc = Unwrap<SecureContext>(args.This());

  if (args.Length() != 1 || !args[0]->IsInt32()) {
    return ThrowTypeError("Bad parameter");
  }

  int32_t sessionTimeout = args[0]->Int32Value();
  SSL_CTX_set_timeout(sc->ctx_, sessionTimeout);
}


void SecureContext::Close(const FunctionCallbackInfo<Value>& args) {
  HandleScope scope(node_isolate);
  SecureContext* sc = Unwrap<SecureContext>(args.This());
  sc->FreeCTXMem();
}


// Takes .pfx or .p12 and password in string or buffer format
void SecureContext::LoadPKCS12(const FunctionCallbackInfo<Value>& args) {
  HandleScope scope(node_isolate);

  BIO* in = NULL;
  PKCS12* p12 = NULL;
  EVP_PKEY* pkey = NULL;
  X509* cert = NULL;
  STACK_OF(X509)* extraCerts = NULL;
  char* pass = NULL;
  bool ret = false;

  SecureContext* sc = Unwrap<SecureContext>(args.This());

  if (args.Length() < 1) {
    return ThrowTypeError("Bad parameter");
  }

  in = LoadBIO(args[0]);
  if (in == NULL) {
    return ThrowError("Unable to load BIO");
  }

  if (args.Length() >= 2) {
    ASSERT_IS_BUFFER(args[1]);

    int passlen = Buffer::Length(args[1]);
    if (passlen < 0) {
      BIO_free_all(in);
      return ThrowTypeError("Bad password");
    }
    pass = new char[passlen + 1];
    int pass_written = DecodeWrite(pass, passlen, args[1], BINARY);

    assert(pass_written == passlen);
    pass[passlen] = '\0';
  }

  if (d2i_PKCS12_bio(in, &p12) &&
      PKCS12_parse(p12, pass, &pkey, &cert, &extraCerts) &&
      SSL_CTX_use_certificate(sc->ctx_, cert) &&
      SSL_CTX_use_PrivateKey(sc->ctx_, pkey)) {
    // set extra certs
    while (X509* x509 = sk_X509_pop(extraCerts)) {
      if (!sc->ca_store_) {
        sc->ca_store_ = X509_STORE_new();
        SSL_CTX_set_cert_store(sc->ctx_, sc->ca_store_);
      }

      X509_STORE_add_cert(sc->ca_store_, x509);
      SSL_CTX_add_client_CA(sc->ctx_, x509);
      X509_free(x509);
    }

    EVP_PKEY_free(pkey);
    X509_free(cert);
    sk_X509_free(extraCerts);

    ret = true;
  }

  PKCS12_free(p12);
  BIO_free_all(in);
  delete[] pass;

  if (!ret) {
    unsigned long err = ERR_get_error();
    const char* str = ERR_reason_error_string(err);
    return ThrowError(str);
  }
}


void SecureContext::GetTicketKeys(const FunctionCallbackInfo<Value>& args) {
#if !defined(OPENSSL_NO_TLSEXT) && defined(SSL_CTX_get_tlsext_ticket_keys)
  HandleScope handle_scope(args.GetIsolate());

  SecureContext* wrap = Unwrap<SecureContext>(args.This());

  Local<Object> buff = Buffer::New(wrap->env(), 48);
  if (SSL_CTX_get_tlsext_ticket_keys(wrap->ctx_,
                                     Buffer::Data(buff),
                                     Buffer::Length(buff)) != 1) {
    return ThrowError("Failed to fetch tls ticket keys");
  }

  args.GetReturnValue().Set(buff);
#endif  // !def(OPENSSL_NO_TLSEXT) && def(SSL_CTX_get_tlsext_ticket_keys)
}


void SecureContext::SetTicketKeys(const FunctionCallbackInfo<Value>& args) {
#if !defined(OPENSSL_NO_TLSEXT) && defined(SSL_CTX_get_tlsext_ticket_keys)
  HandleScope scope(node_isolate);

  if (args.Length() < 1 ||
      !Buffer::HasInstance(args[0]) ||
      Buffer::Length(args[0]) != 48) {
    return ThrowTypeError("Bad argument");
  }

  SecureContext* wrap = Unwrap<SecureContext>(args.This());

  if (SSL_CTX_set_tlsext_ticket_keys(wrap->ctx_,
                                     Buffer::Data(args[0]),
                                     Buffer::Length(args[0])) != 1) {
    return ThrowError("Failed to fetch tls ticket keys");
  }

  args.GetReturnValue().Set(true);
#endif  // !def(OPENSSL_NO_TLSEXT) && def(SSL_CTX_get_tlsext_ticket_keys)
}


template <class Base>
void SSLWrap<Base>::AddMethods(Handle<FunctionTemplate> t) {
  HandleScope scope(node_isolate);

  NODE_SET_PROTOTYPE_METHOD(t, "getPeerCertificate", GetPeerCertificate);
  NODE_SET_PROTOTYPE_METHOD(t, "getSession", GetSession);
  NODE_SET_PROTOTYPE_METHOD(t, "setSession", SetSession);
  NODE_SET_PROTOTYPE_METHOD(t, "loadSession", LoadSession);
  NODE_SET_PROTOTYPE_METHOD(t, "isSessionReused", IsSessionReused);
  NODE_SET_PROTOTYPE_METHOD(t, "isInitFinished", IsInitFinished);
  NODE_SET_PROTOTYPE_METHOD(t, "verifyError", VerifyError);
  NODE_SET_PROTOTYPE_METHOD(t, "getCurrentCipher", GetCurrentCipher);
  NODE_SET_PROTOTYPE_METHOD(t, "receivedShutdown", ReceivedShutdown);
  NODE_SET_PROTOTYPE_METHOD(t, "endParser", EndParser);
  NODE_SET_PROTOTYPE_METHOD(t, "renegotiate", Renegotiate);

#ifdef OPENSSL_NPN_NEGOTIATED
  NODE_SET_PROTOTYPE_METHOD(t, "getNegotiatedProtocol", GetNegotiatedProto);
  NODE_SET_PROTOTYPE_METHOD(t, "setNPNProtocols", SetNPNProtocols);
#endif  // OPENSSL_NPN_NEGOTIATED
}


template <class Base>
void SSLWrap<Base>::InitNPN(SecureContext* sc, Base* base) {
  if (base->is_server()) {
#ifdef OPENSSL_NPN_NEGOTIATED
    // Server should advertise NPN protocols
    SSL_CTX_set_next_protos_advertised_cb(sc->ctx_,
                                          AdvertiseNextProtoCallback,
                                          base);
#endif  // OPENSSL_NPN_NEGOTIATED
  } else {
#ifdef OPENSSL_NPN_NEGOTIATED
    // Client should select protocol from list of advertised
    // If server supports NPN
    SSL_CTX_set_next_proto_select_cb(sc->ctx_, SelectNextProtoCallback, base);
#endif  // OPENSSL_NPN_NEGOTIATED
  }
}


template <class Base>
SSL_SESSION* SSLWrap<Base>::GetSessionCallback(SSL* s,
                                               unsigned char* key,
                                               int len,
                                               int* copy) {
  Base* w = static_cast<Base*>(SSL_get_app_data(s));

  *copy = 0;
  SSL_SESSION* sess = w->next_sess_;
  w->next_sess_ = NULL;

  return sess;
}


template <class Base>
int SSLWrap<Base>::NewSessionCallback(SSL* s, SSL_SESSION* sess) {
  Base* w = static_cast<Base*>(SSL_get_app_data(s));
  Environment* env = w->ssl_env();
  HandleScope handle_scope(env->isolate());
  Context::Scope context_scope(env->context());

  if (!w->session_callbacks_)
    return 0;

  // Check if session is small enough to be stored
  int size = i2d_SSL_SESSION(sess, NULL);
  if (size > SecureContext::kMaxSessionSize)
    return 0;

  // Serialize session
  Local<Object> buff = Buffer::New(env, size);
  unsigned char* serialized = reinterpret_cast<unsigned char*>(
      Buffer::Data(buff));
  memset(serialized, 0, size);
  i2d_SSL_SESSION(sess, &serialized);

  Local<Object> session = Buffer::New(env,
                                      reinterpret_cast<char*>(sess->session_id),
                                      sess->session_id_length);
  Local<Value> argv[] = { session, buff };
  w->MakeCallback(env->onnewsession_string(), ARRAY_SIZE(argv), argv);

  return 0;
}


template <class Base>
void SSLWrap<Base>::OnClientHello(void* arg,
                                  const ClientHelloParser::ClientHello& hello) {
  Base* w = static_cast<Base*>(arg);
  Environment* env = w->ssl_env();
  HandleScope handle_scope(env->isolate());
  Context::Scope context_scope(env->context());

  Local<Object> hello_obj = Object::New();
  Local<Object> buff = Buffer::New(
      env,
      reinterpret_cast<const char*>(hello.session_id()),
      hello.session_size());
  hello_obj->Set(env->session_id_string(), buff);
  if (hello.servername() == NULL) {
    hello_obj->Set(env->servername_string(), String::Empty(node_isolate));
  } else {
    Local<String> servername = OneByteString(node_isolate,
                                             hello.servername(),
                                             hello.servername_size());
    hello_obj->Set(env->servername_string(), servername);
  }
  hello_obj->Set(env->tls_ticket_string(), Boolean::New(hello.has_ticket()));

  Local<Value> argv[] = { hello_obj };
  w->MakeCallback(env->onclienthello_string(), ARRAY_SIZE(argv), argv);
}


// TODO(indutny): Split it into multiple smaller functions
template <class Base>
void SSLWrap<Base>::GetPeerCertificate(
    const FunctionCallbackInfo<Value>& args) {
  HandleScope scope(node_isolate);

  Base* w = Unwrap<Base>(args.This());
  Environment* env = w->ssl_env();

  Local<Object> info = Object::New();
  X509* peer_cert = SSL_get_peer_certificate(w->ssl_);
  if (peer_cert != NULL) {
    BIO* bio = BIO_new(BIO_s_mem());
    BUF_MEM* mem;
    if (X509_NAME_print_ex(bio,
                           X509_get_subject_name(peer_cert),
                           0,
                           X509_NAME_FLAGS) > 0) {
      BIO_get_mem_ptr(bio, &mem);
      info->Set(env->subject_string(),
                OneByteString(node_isolate, mem->data, mem->length));
    }
    (void) BIO_reset(bio);

    X509_NAME* issuer_name = X509_get_issuer_name(peer_cert);
    if (X509_NAME_print_ex(bio, issuer_name, 0, X509_NAME_FLAGS) > 0) {
      BIO_get_mem_ptr(bio, &mem);
      info->Set(env->issuer_string(),
                OneByteString(node_isolate, mem->data, mem->length));
    }
    (void) BIO_reset(bio);

    int index = X509_get_ext_by_NID(peer_cert, NID_subject_alt_name, -1);
    if (index >= 0) {
      X509_EXTENSION* ext;
      int rv;

      ext = X509_get_ext(peer_cert, index);
      assert(ext != NULL);

      rv = X509V3_EXT_print(bio, ext, 0, 0);
      assert(rv == 1);

      BIO_get_mem_ptr(bio, &mem);
      info->Set(env->subjectaltname_string(),
                OneByteString(node_isolate, mem->data, mem->length));

      (void) BIO_reset(bio);
    }

    EVP_PKEY* pkey = X509_get_pubkey(peer_cert);
    RSA* rsa = NULL;
    if (pkey != NULL)
      rsa = EVP_PKEY_get1_RSA(pkey);

    if (rsa != NULL) {
        BN_print(bio, rsa->n);
        BIO_get_mem_ptr(bio, &mem);
        info->Set(env->modulus_string(),
                  OneByteString(node_isolate, mem->data, mem->length));
        (void) BIO_reset(bio);

        BN_print(bio, rsa->e);
        BIO_get_mem_ptr(bio, &mem);
        info->Set(env->exponent_string(),
                  OneByteString(node_isolate, mem->data, mem->length));
        (void) BIO_reset(bio);
    }

    if (pkey != NULL) {
      EVP_PKEY_free(pkey);
      pkey = NULL;
    }
    if (rsa != NULL) {
      RSA_free(rsa);
      rsa = NULL;
    }

    ASN1_TIME_print(bio, X509_get_notBefore(peer_cert));
    BIO_get_mem_ptr(bio, &mem);
    info->Set(env->valid_from_string(),
              OneByteString(node_isolate, mem->data, mem->length));
    (void) BIO_reset(bio);

<<<<<<< HEAD
    ASN1_TIME_print(bio, X509_get_notAfter(peer_cert));
    BIO_get_mem_ptr(bio, &mem);
    info->Set(env->valid_to_string(),
              OneByteString(node_isolate, mem->data, mem->length));
    BIO_free_all(bio);
=======
void Connection::Initialize(Handle<Object> target) {
  HandleScope scope;

  Local<FunctionTemplate> t = FunctionTemplate::New(Connection::New);
  t->InstanceTemplate()->SetInternalFieldCount(1);
  t->SetClassName(String::NewSymbol("Connection"));

  NODE_SET_PROTOTYPE_METHOD(t, "encIn", Connection::EncIn);
  NODE_SET_PROTOTYPE_METHOD(t, "clearOut", Connection::ClearOut);
  NODE_SET_PROTOTYPE_METHOD(t, "clearIn", Connection::ClearIn);
  NODE_SET_PROTOTYPE_METHOD(t, "encOut", Connection::EncOut);
  NODE_SET_PROTOTYPE_METHOD(t, "clearPending", Connection::ClearPending);
  NODE_SET_PROTOTYPE_METHOD(t, "encPending", Connection::EncPending);
  NODE_SET_PROTOTYPE_METHOD(t, "getPeerCertificate", Connection::GetPeerCertificate);
  NODE_SET_PROTOTYPE_METHOD(t, "getSession", Connection::GetSession);
  NODE_SET_PROTOTYPE_METHOD(t, "setSession", Connection::SetSession);
  NODE_SET_PROTOTYPE_METHOD(t, "loadSession", Connection::LoadSession);
  NODE_SET_PROTOTYPE_METHOD(t, "isSessionReused", Connection::IsSessionReused);
  NODE_SET_PROTOTYPE_METHOD(t, "isInitFinished", Connection::IsInitFinished);
  NODE_SET_PROTOTYPE_METHOD(t, "verifyError", Connection::VerifyError);
  NODE_SET_PROTOTYPE_METHOD(t, "getCurrentCipher", Connection::GetCurrentCipher);
  NODE_SET_PROTOTYPE_METHOD(t, "start", Connection::Start);
  NODE_SET_PROTOTYPE_METHOD(t, "shutdown", Connection::Shutdown);
  NODE_SET_PROTOTYPE_METHOD(t, "close", Connection::Close);

#ifdef OPENSSL_NPN_NEGOTIATED
  NODE_SET_PROTOTYPE_METHOD(t, "getNegotiatedProtocol", Connection::GetNegotiatedProto);
  NODE_SET_PROTOTYPE_METHOD(t, "setNPNProtocols", Connection::SetNPNProtocols);
#endif


#ifdef SSL_CTRL_SET_TLSEXT_SERVERNAME_CB
  NODE_SET_PROTOTYPE_METHOD(t, "getServername", Connection::GetServername);
  NODE_SET_PROTOTYPE_METHOD(t, "setSNICallback",  Connection::SetSNICallback);
#endif

  target->Set(String::NewSymbol("Connection"), t->GetFunction());
}


static int VerifyCallback(int preverify_ok, X509_STORE_CTX *ctx) {
  // Quoting SSL_set_verify(3ssl):
  //
  //   The VerifyCallback function is used to control the behaviour when
  //   the SSL_VERIFY_PEER flag is set. It must be supplied by the
  //   application and receives two arguments: preverify_ok indicates,
  //   whether the verification of the certificate in question was passed
  //   (preverify_ok=1) or not (preverify_ok=0). x509_ctx is a pointer to
  //   the complete context used for the certificate chain verification.
  //
  //   The certificate chain is checked starting with the deepest nesting
  //   level (the root CA certificate) and worked upward to the peer's
  //   certificate.  At each level signatures and issuer attributes are
  //   checked.  Whenever a verification error is found, the error number is
  //   stored in x509_ctx and VerifyCallback is called with preverify_ok=0.
  //   By applying X509_CTX_store_* functions VerifyCallback can locate the
  //   certificate in question and perform additional steps (see EXAMPLES).
  //   If no error is found for a certificate, VerifyCallback is called
  //   with preverify_ok=1 before advancing to the next level.
  //
  //   The return value of VerifyCallback controls the strategy of the
  //   further verification process. If VerifyCallback returns 0, the
  //   verification process is immediately stopped with "verification
  //   failed" state. If SSL_VERIFY_PEER is set, a verification failure
  //   alert is sent to the peer and the TLS/SSL handshake is terminated. If
  //   VerifyCallback returns 1, the verification process is continued. If
  //   VerifyCallback always returns 1, the TLS/SSL handshake will not be
  //   terminated with respect to verification failures and the connection
  //   will be established. The calling process can however retrieve the
  //   error code of the last verification error using
  //   SSL_get_verify_result(3) or by maintaining its own error storage
  //   managed by VerifyCallback.
  //
  //   If no VerifyCallback is specified, the default callback will be
  //   used.  Its return value is identical to preverify_ok, so that any
  //   verification failure will lead to a termination of the TLS/SSL
  //   handshake with an alert message, if SSL_VERIFY_PEER is set.
  //
  // Since we cannot perform I/O quickly enough in this callback, we ignore
  // all preverify_ok errors and let the handshake continue. It is
  // imparative that the user use Connection::VerifyError after the
  // 'secure' callback has been made.
  return 1;
}

#ifdef OPENSSL_NPN_NEGOTIATED

int Connection::AdvertiseNextProtoCallback_(SSL *s,
                                            const unsigned char** data,
                                            unsigned int *len,
                                            void *arg) {

  Connection *p = static_cast<Connection*>(SSL_get_app_data(s));

  if (p->npnProtos_.IsEmpty()) {
    // No initialization - no NPN protocols
    *data = reinterpret_cast<const unsigned char*>("");
    *len = 0;
  } else {
    *data = reinterpret_cast<const unsigned char*>(Buffer::Data(p->npnProtos_));
    *len = Buffer::Length(p->npnProtos_);
  }

  return SSL_TLSEXT_ERR_OK;
}

int Connection::SelectNextProtoCallback_(SSL *s,
                             unsigned char** out, unsigned char* outlen,
                             const unsigned char* in,
                             unsigned int inlen, void *arg) {
  Connection *p = static_cast<Connection*> SSL_get_app_data(s);

  // Release old protocol handler if present
  if (!p->selectedNPNProto_.IsEmpty()) {
    p->selectedNPNProto_.Dispose();
  }

  if (p->npnProtos_.IsEmpty()) {
    // We should at least select one protocol
    // If server is using NPN
    *out = reinterpret_cast<unsigned char*>(const_cast<char*>("http/1.1"));
    *outlen = 8;

    // set status unsupported
    p->selectedNPNProto_ = Persistent<Value>::New(False());

    return SSL_TLSEXT_ERR_OK;
  }

  const unsigned char* npnProtos =
      reinterpret_cast<const unsigned char*>(Buffer::Data(p->npnProtos_));

  int status = SSL_select_next_proto(out, outlen, in, inlen, npnProtos,
                                     Buffer::Length(p->npnProtos_));

  switch (status) {
    case OPENSSL_NPN_UNSUPPORTED:
      p->selectedNPNProto_ = Persistent<Value>::New(Null());
      break;
    case OPENSSL_NPN_NEGOTIATED:
      p->selectedNPNProto_ = Persistent<Value>::New(String::New(
                                 reinterpret_cast<const char*>(*out), *outlen
                             ));
      break;
    case OPENSSL_NPN_NO_OVERLAP:
      p->selectedNPNProto_ = Persistent<Value>::New(False());
      break;
    default:
      break;
  }

  return SSL_TLSEXT_ERR_OK;
}
#endif

#ifdef SSL_CTRL_SET_TLSEXT_SERVERNAME_CB
int Connection::SelectSNIContextCallback_(SSL *s, int *ad, void* arg) {
  HandleScope scope;

  Connection *p = static_cast<Connection*> SSL_get_app_data(s);

  const char* servername = SSL_get_servername(s, TLSEXT_NAMETYPE_host_name);

  if (servername) {
    if (!p->servername_.IsEmpty()) {
      p->servername_.Dispose();
    }
    p->servername_ = Persistent<String>::New(String::New(servername));

    // Call the SNI callback and use its return value as context
    if (!p->sniObject_.IsEmpty()) {
      if (!p->sniContext_.IsEmpty()) {
        p->sniContext_.Dispose();
      }

      // Get callback init args
      Local<Value> argv[1] = {*p->servername_};

      // Call it
      Local<Value> ret = Local<Value>::New(MakeCallback(p->sniObject_,
                                                        "onselect",
                                                        ARRAY_SIZE(argv),
                                                        argv));

      // If ret is SecureContext
      if (secure_context_constructor->HasInstance(ret)) {
        p->sniContext_ = Persistent<Value>::New(ret);
        SecureContext *sc = ObjectWrap::Unwrap<SecureContext>(
                                Local<Object>::Cast(ret));
        p->InitNPN(sc, true);
        SSL_set_SSL_CTX(s, sc->ctx_);
      } else {
        return SSL_TLSEXT_ERR_NOACK;
      }
    }
  }

  return SSL_TLSEXT_ERR_OK;
}
#endif

Handle<Value> Connection::New(const Arguments& args) {
  HandleScope scope;

  Connection *p = new Connection();
  p->Wrap(args.Holder());

  if (args.Length() < 1 || !args[0]->IsObject()) {
    return ThrowException(Exception::Error(String::New(
      "First argument must be a crypto module Credentials")));
  }

  SecureContext *sc = ObjectWrap::Unwrap<SecureContext>(args[0]->ToObject());

  bool is_server = args[1]->BooleanValue();

  p->ssl_ = SSL_new(sc->ctx_);
  p->bio_read_ = BIO_new(BIO_s_mem());
  p->bio_write_ = BIO_new(BIO_s_mem());

  SSL_set_app_data(p->ssl_, p);

  if (is_server) SSL_set_info_callback(p->ssl_, SSLInfoCallback);

  p->InitNPN(sc, is_server);

#ifdef SSL_CTRL_SET_TLSEXT_SERVERNAME_CB
  if (is_server) {
    SSL_CTX_set_tlsext_servername_callback(sc->ctx_, SelectSNIContextCallback_);
  } else {
    String::Utf8Value servername(args[2]);
    SSL_set_tlsext_host_name(p->ssl_, *servername);
  }
#endif

  SSL_set_bio(p->ssl_, p->bio_read_, p->bio_write_);

#ifdef SSL_MODE_RELEASE_BUFFERS
  long mode = SSL_get_mode(p->ssl_);
  SSL_set_mode(p->ssl_, mode | SSL_MODE_RELEASE_BUFFERS);
#endif


  int verify_mode;
  if (is_server) {
    bool request_cert = args[2]->BooleanValue();
    if (!request_cert) {
      // Note reject_unauthorized ignored.
      verify_mode = SSL_VERIFY_NONE;
    } else {
      bool reject_unauthorized = args[3]->BooleanValue();
      verify_mode = SSL_VERIFY_PEER;
      if (reject_unauthorized) verify_mode |= SSL_VERIFY_FAIL_IF_NO_PEER_CERT;
    }
  } else {
    // Note request_cert and reject_unauthorized are ignored for clients.
    verify_mode = SSL_VERIFY_NONE;
  }


  // Always allow a connection. We'll reject in javascript.
  SSL_set_verify(p->ssl_, verify_mode, VerifyCallback);

  if ((p->is_server_ = is_server)) {
    SSL_set_accept_state(p->ssl_);
  } else {
    SSL_set_connect_state(p->ssl_);
  }

  return args.This();
}


void Connection::SSLInfoCallback(const SSL *ssl_, int where, int ret) {
  // Be compatible with older versions of OpenSSL. SSL_get_app_data() wants
  // a non-const SSL* in OpenSSL <= 0.9.7e.
  SSL* ssl = const_cast<SSL*>(ssl_);
  if (where & SSL_CB_HANDSHAKE_START) {
    HandleScope scope;
    Connection* c = static_cast<Connection*>(SSL_get_app_data(ssl));
    if (onhandshakestart_sym.IsEmpty()) {
      onhandshakestart_sym = NODE_PSYMBOL("onhandshakestart");
    }
    MakeCallback(c->handle_, onhandshakestart_sym, 0, NULL);
  }
  if (where & SSL_CB_HANDSHAKE_DONE) {
    HandleScope scope;
    Connection* c = static_cast<Connection*>(SSL_get_app_data(ssl));
    if (onhandshakedone_sym.IsEmpty()) {
      onhandshakedone_sym = NODE_PSYMBOL("onhandshakedone");
    }
    MakeCallback(c->handle_, onhandshakedone_sym, 0, NULL);
  }
}


Handle<Value> Connection::EncIn(const Arguments& args) {
  HandleScope scope;

  Connection *ss = Connection::Unwrap(args);

  if (args.Length() < 3) {
    return ThrowException(Exception::TypeError(
          String::New("Takes 3 parameters")));
  }

  if (!Buffer::HasInstance(args[0])) {
    return ThrowException(Exception::TypeError(
          String::New("Second argument should be a buffer")));
  }

  char* buffer_data = Buffer::Data(args[0]);
  size_t buffer_length = Buffer::Length(args[0]);

  size_t off = args[1]->Int32Value();
  size_t len = args[2]->Int32Value();
  if (off + len > buffer_length) {
    return ThrowException(Exception::Error(
          String::New("off + len > buffer.length")));
  }

  int bytes_written;
  char* data = buffer_data + off;

  if (ss->is_server_ && !ss->hello_parser_.ended()) {
    bytes_written = ss->hello_parser_.Write(reinterpret_cast<uint8_t*>(data),
                                            len);
  } else {
    bytes_written = BIO_write(ss->bio_read_, data, len);
    ss->HandleBIOError(ss->bio_read_, "BIO_write", bytes_written);
    ss->SetShutdownFlags();
  }

  return scope.Close(Integer::New(bytes_written));
}


Handle<Value> Connection::ClearOut(const Arguments& args) {
  HandleScope scope;

  Connection *ss = Connection::Unwrap(args);

  if (args.Length() < 3) {
    return ThrowException(Exception::TypeError(
          String::New("Takes 3 parameters")));
  }

  if (!Buffer::HasInstance(args[0])) {
    return ThrowException(Exception::TypeError(
          String::New("Second argument should be a buffer")));
  }

  char* buffer_data = Buffer::Data(args[0]);
  size_t buffer_length = Buffer::Length(args[0]);

  size_t off = args[1]->Int32Value();
  size_t len = args[2]->Int32Value();
  if (off + len > buffer_length) {
    return ThrowException(Exception::Error(
          String::New("off + len > buffer.length")));
  }

  if (!SSL_is_init_finished(ss->ssl_)) {
    int rv;

    if (ss->is_server_) {
      rv = SSL_accept(ss->ssl_);
      ss->HandleSSLError("SSL_accept:ClearOut",
                         rv,
                         kZeroIsAnError,
                         kSyscallError);
    } else {
      rv = SSL_connect(ss->ssl_);
      ss->HandleSSLError("SSL_connect:ClearOut",
                         rv,
                         kZeroIsAnError,
                         kSyscallError);
    }

    if (rv < 0) return scope.Close(Integer::New(rv));
  }

  int bytes_read = SSL_read(ss->ssl_, buffer_data + off, len);
  ss->HandleSSLError("SSL_read:ClearOut",
                     bytes_read,
                     kZeroIsNotAnError,
                     kSyscallError);
  ss->SetShutdownFlags();

  return scope.Close(Integer::New(bytes_read));
}


Handle<Value> Connection::ClearPending(const Arguments& args) {
  HandleScope scope;

  Connection *ss = Connection::Unwrap(args);

  int bytes_pending = BIO_pending(ss->bio_read_);
  return scope.Close(Integer::New(bytes_pending));
}


Handle<Value> Connection::EncPending(const Arguments& args) {
  HandleScope scope;

  Connection *ss = Connection::Unwrap(args);

  int bytes_pending = BIO_pending(ss->bio_write_);
  return scope.Close(Integer::New(bytes_pending));
}


Handle<Value> Connection::EncOut(const Arguments& args) {
  HandleScope scope;

  Connection *ss = Connection::Unwrap(args);

  if (args.Length() < 3) {
    return ThrowException(Exception::TypeError(
          String::New("Takes 3 parameters")));
  }

  if (!Buffer::HasInstance(args[0])) {
    return ThrowException(Exception::TypeError(
          String::New("Second argument should be a buffer")));
  }

  char* buffer_data = Buffer::Data(args[0]);
  size_t buffer_length = Buffer::Length(args[0]);

  size_t off = args[1]->Int32Value();
  size_t len = args[2]->Int32Value();
  if (off + len > buffer_length) {
    return ThrowException(Exception::Error(
          String::New("off + len > buffer.length")));
  }

  int bytes_read = BIO_read(ss->bio_write_, buffer_data + off, len);

  ss->HandleBIOError(ss->bio_write_, "BIO_read:EncOut", bytes_read);
  ss->SetShutdownFlags();

  return scope.Close(Integer::New(bytes_read));
}


Handle<Value> Connection::ClearIn(const Arguments& args) {
  HandleScope scope;

  Connection *ss = Connection::Unwrap(args);

  if (args.Length() < 3) {
    return ThrowException(Exception::TypeError(
          String::New("Takes 3 parameters")));
  }

  if (!Buffer::HasInstance(args[0])) {
    return ThrowException(Exception::TypeError(
          String::New("Second argument should be a buffer")));
  }

  char* buffer_data = Buffer::Data(args[0]);
  size_t buffer_length = Buffer::Length(args[0]);

  size_t off = args[1]->Int32Value();
  size_t len = args[2]->Int32Value();
  if (off + len > buffer_length) {
    return ThrowException(Exception::Error(
          String::New("off + len > buffer.length")));
  }

  if (!SSL_is_init_finished(ss->ssl_)) {
    int rv;
    if (ss->is_server_) {
      rv = SSL_accept(ss->ssl_);
      ss->HandleSSLError("SSL_accept:ClearIn",
                         rv,
                         kZeroIsAnError,
                         kSyscallError);
    } else {
      rv = SSL_connect(ss->ssl_);
      ss->HandleSSLError("SSL_connect:ClearIn",
                         rv,
                         kZeroIsAnError,
                         kSyscallError);
    }

    if (rv < 0) return scope.Close(Integer::New(rv));
  }

  int bytes_written = SSL_write(ss->ssl_, buffer_data + off, len);

  ss->HandleSSLError("SSL_write:ClearIn",
                     bytes_written,
                     len == 0 ? kZeroIsNotAnError : kZeroIsAnError,
                     kSyscallError);
  ss->SetShutdownFlags();

  return scope.Close(Integer::New(bytes_written));
}


Handle<Value> Connection::GetPeerCertificate(const Arguments& args) {
  HandleScope scope;

  Connection *ss = Connection::Unwrap(args);

  if (ss->ssl_ == NULL) return Undefined();
  Local<Object> info = Object::New();
  X509* peer_cert = SSL_get_peer_certificate(ss->ssl_);
  if (peer_cert != NULL) {
    BIO* bio = BIO_new(BIO_s_mem());
    BUF_MEM* mem;
    if (X509_NAME_print_ex(bio, X509_get_subject_name(peer_cert), 0,
                           X509_NAME_FLAGS) > 0) {
      BIO_get_mem_ptr(bio, &mem);
      info->Set(subject_symbol, String::New(mem->data, mem->length));
    }
    (void) BIO_reset(bio);

    if (X509_NAME_print_ex(bio, X509_get_issuer_name(peer_cert), 0,
                           X509_NAME_FLAGS) > 0) {
      BIO_get_mem_ptr(bio, &mem);
      info->Set(issuer_symbol, String::New(mem->data, mem->length));
    }
    (void) BIO_reset(bio);

    int index = X509_get_ext_by_NID(peer_cert, NID_subject_alt_name, -1);
    if (index >= 0) {
      X509_EXTENSION* ext;
      int rv;

      ext = X509_get_ext(peer_cert, index);
      assert(ext != NULL);

      rv = X509V3_EXT_print(bio, ext, 0, 0);
      assert(rv == 1);

      BIO_get_mem_ptr(bio, &mem);
      info->Set(subjectaltname_symbol, String::New(mem->data, mem->length));

      (void) BIO_reset(bio);
    }

    EVP_PKEY *pkey = NULL;
    RSA *rsa = NULL;
    if( NULL != (pkey = X509_get_pubkey(peer_cert))
        && NULL != (rsa = EVP_PKEY_get1_RSA(pkey)) ) {
        BN_print(bio, rsa->n);
        BIO_get_mem_ptr(bio, &mem);
        info->Set(modulus_symbol, String::New(mem->data, mem->length) );
        (void) BIO_reset(bio);

        BN_print(bio, rsa->e);
        BIO_get_mem_ptr(bio, &mem);
        info->Set(exponent_symbol, String::New(mem->data, mem->length) );
        (void) BIO_reset(bio);
    }

    if (pkey != NULL) {
      EVP_PKEY_free(pkey);
      pkey = NULL;
    }
    if (rsa != NULL) {
      RSA_free(rsa);
      rsa = NULL;
    }

    ASN1_TIME_print(bio, X509_get_notBefore(peer_cert));
    BIO_get_mem_ptr(bio, &mem);
    info->Set(valid_from_symbol, String::New(mem->data, mem->length));
    (void) BIO_reset(bio);

    ASN1_TIME_print(bio, X509_get_notAfter(peer_cert));
    BIO_get_mem_ptr(bio, &mem);
    info->Set(valid_to_symbol, String::New(mem->data, mem->length));
    BIO_free(bio);
>>>>>>> 4a2792cd

    unsigned int md_size, i;
    unsigned char md[EVP_MAX_MD_SIZE];
    if (X509_digest(peer_cert, EVP_sha1(), md, &md_size)) {
      const char hex[] = "0123456789ABCDEF";
      char fingerprint[EVP_MAX_MD_SIZE * 3];

      // TODO(indutny): Unify it with buffer's code
      for (i = 0; i < md_size; i++) {
        fingerprint[3*i] = hex[(md[i] & 0xf0) >> 4];
        fingerprint[(3*i)+1] = hex[(md[i] & 0x0f)];
        fingerprint[(3*i)+2] = ':';
      }

      if (md_size > 0) {
        fingerprint[(3*(md_size-1))+2] = '\0';
      } else {
        fingerprint[0] = '\0';
      }

      info->Set(env->fingerprint_string(),
                OneByteString(node_isolate, fingerprint));
    }

    STACK_OF(ASN1_OBJECT)* eku = static_cast<STACK_OF(ASN1_OBJECT)*>(
        X509_get_ext_d2i(peer_cert, NID_ext_key_usage, NULL, NULL));
    if (eku != NULL) {
      Local<Array> ext_key_usage = Array::New();
      char buf[256];

      int j = 0;
      for (int i = 0; i < sk_ASN1_OBJECT_num(eku); i++) {
        if (OBJ_obj2txt(buf, sizeof(buf), sk_ASN1_OBJECT_value(eku, i), 1) >= 0)
          ext_key_usage->Set(j++, OneByteString(node_isolate, buf));
      }

      sk_ASN1_OBJECT_pop_free(eku, ASN1_OBJECT_free);
      info->Set(env->ext_key_usage_string(), ext_key_usage);
    }

    if (ASN1_INTEGER* serial_number = X509_get_serialNumber(peer_cert)) {
      if (BIGNUM* bn = ASN1_INTEGER_to_BN(serial_number, NULL)) {
        if (char* buf = BN_bn2hex(bn)) {
          info->Set(env->serial_number_string(),
                    OneByteString(node_isolate, buf));
          OPENSSL_free(buf);
        }
        BN_free(bn);
      }
    }

    X509_free(peer_cert);
  }

  args.GetReturnValue().Set(info);
}


template <class Base>
void SSLWrap<Base>::GetSession(const FunctionCallbackInfo<Value>& args) {
  HandleScope scope(node_isolate);

  Base* w = Unwrap<Base>(args.This());

  SSL_SESSION* sess = SSL_get_session(w->ssl_);
  if (sess == NULL)
    return;

  int slen = i2d_SSL_SESSION(sess, NULL);
  assert(slen > 0);

  unsigned char* sbuf = new unsigned char[slen];
  unsigned char* p = sbuf;
  i2d_SSL_SESSION(sess, &p);
  args.GetReturnValue().Set(Encode(sbuf, slen, BINARY));
  delete[] sbuf;
}


template <class Base>
void SSLWrap<Base>::SetSession(const FunctionCallbackInfo<Value>& args) {
  HandleScope scope(node_isolate);

  Base* w = Unwrap<Base>(args.This());

  if (args.Length() < 1 ||
      (!args[0]->IsString() && !Buffer::HasInstance(args[0]))) {
    return ThrowTypeError("Bad argument");
  }

  ASSERT_IS_BUFFER(args[0]);
  ssize_t slen = Buffer::Length(args[0]);

  if (slen < 0)
    return ThrowTypeError("Bad argument");

  char* sbuf = new char[slen];

  ssize_t wlen = DecodeWrite(sbuf, slen, args[0], BINARY);
  assert(wlen == slen);

  const unsigned char* p = reinterpret_cast<const unsigned char*>(sbuf);
  SSL_SESSION* sess = d2i_SSL_SESSION(NULL, &p, wlen);

  delete[] sbuf;

  if (sess == NULL)
    return;

  int r = SSL_set_session(w->ssl_, sess);
  SSL_SESSION_free(sess);

  if (!r)
    return ThrowError("SSL_set_session error");
}


template <class Base>
void SSLWrap<Base>::LoadSession(const FunctionCallbackInfo<Value>& args) {
  HandleScope scope(node_isolate);

  Base* w = Unwrap<Base>(args.This());
  Environment* env = w->ssl_env();

  if (args.Length() >= 1 && Buffer::HasInstance(args[0])) {
    ssize_t slen = Buffer::Length(args[0]);
    char* sbuf = Buffer::Data(args[0]);

    const unsigned char* p = reinterpret_cast<unsigned char*>(sbuf);
    SSL_SESSION* sess = d2i_SSL_SESSION(NULL, &p, slen);

    // Setup next session and move hello to the BIO buffer
    if (w->next_sess_ != NULL)
      SSL_SESSION_free(w->next_sess_);
    w->next_sess_ = sess;

    Local<Object> info = Object::New();
#ifndef OPENSSL_NO_TLSEXT
    if (sess->tlsext_hostname == NULL) {
      info->Set(env->servername_string(), False(node_isolate));
    } else {
      info->Set(env->servername_string(),
                OneByteString(node_isolate, sess->tlsext_hostname));
    }
#endif
    args.GetReturnValue().Set(info);
  }
}


template <class Base>
void SSLWrap<Base>::IsSessionReused(const FunctionCallbackInfo<Value>& args) {
  HandleScope scope(node_isolate);
  Base* w = Unwrap<Base>(args.This());
  bool yes = SSL_session_reused(w->ssl_);
  args.GetReturnValue().Set(yes);
}


template <class Base>
void SSLWrap<Base>::ReceivedShutdown(const FunctionCallbackInfo<Value>& args) {
  HandleScope scope(node_isolate);
  Base* w = Unwrap<Base>(args.This());
  bool yes = SSL_get_shutdown(w->ssl_) == SSL_RECEIVED_SHUTDOWN;
  args.GetReturnValue().Set(yes);
}


template <class Base>
void SSLWrap<Base>::EndParser(const FunctionCallbackInfo<Value>& args) {
  HandleScope scope(node_isolate);
  Base* w = Unwrap<Base>(args.This());
  w->hello_parser_.End();
}


template <class Base>
void SSLWrap<Base>::Renegotiate(const FunctionCallbackInfo<Value>& args) {
  HandleScope scope(node_isolate);

  Base* w = Unwrap<Base>(args.This());

  ClearErrorOnReturn clear_error_on_return;
  (void) &clear_error_on_return;  // Silence unused variable warning.

  bool yes = SSL_renegotiate(w->ssl_) == 1;
  args.GetReturnValue().Set(yes);
}


template <class Base>
void SSLWrap<Base>::IsInitFinished(const FunctionCallbackInfo<Value>& args) {
  HandleScope scope(node_isolate);
  Base* w = Unwrap<Base>(args.This());
  bool yes = SSL_is_init_finished(w->ssl_);
  args.GetReturnValue().Set(yes);
}


#define CASE_X509_ERR(CODE) case X509_V_ERR_##CODE: reason = #CODE; break;
template <class Base>
void SSLWrap<Base>::VerifyError(const FunctionCallbackInfo<Value>& args) {
  HandleScope scope(node_isolate);

  Base* w = Unwrap<Base>(args.This());

  // XXX(indutny) Do this check in JS land?
  X509* peer_cert = SSL_get_peer_certificate(w->ssl_);
  if (peer_cert == NULL) {
    // We requested a certificate and they did not send us one.
    // Definitely an error.
    // XXX(indutny) is this the right error message?
    Local<String> s =
        FIXED_ONE_BYTE_STRING(node_isolate, "UNABLE_TO_GET_ISSUER_CERT");
    return args.GetReturnValue().Set(Exception::Error(s));
  }
  X509_free(peer_cert);

  long x509_verify_error = SSL_get_verify_result(w->ssl_);

  const char* reason = NULL;
  Local<String> s;
  switch (x509_verify_error) {
    case X509_V_OK:
      return args.GetReturnValue().SetNull();
    CASE_X509_ERR(UNABLE_TO_GET_ISSUER_CERT)
    CASE_X509_ERR(UNABLE_TO_GET_CRL)
    CASE_X509_ERR(UNABLE_TO_DECRYPT_CERT_SIGNATURE)
    CASE_X509_ERR(UNABLE_TO_DECRYPT_CRL_SIGNATURE)
    CASE_X509_ERR(UNABLE_TO_DECODE_ISSUER_PUBLIC_KEY)
    CASE_X509_ERR(CERT_SIGNATURE_FAILURE)
    CASE_X509_ERR(CRL_SIGNATURE_FAILURE)
    CASE_X509_ERR(CERT_NOT_YET_VALID)
    CASE_X509_ERR(CERT_HAS_EXPIRED)
    CASE_X509_ERR(CRL_NOT_YET_VALID)
    CASE_X509_ERR(CRL_HAS_EXPIRED)
    CASE_X509_ERR(ERROR_IN_CERT_NOT_BEFORE_FIELD)
    CASE_X509_ERR(ERROR_IN_CERT_NOT_AFTER_FIELD)
    CASE_X509_ERR(ERROR_IN_CRL_LAST_UPDATE_FIELD)
    CASE_X509_ERR(ERROR_IN_CRL_NEXT_UPDATE_FIELD)
    CASE_X509_ERR(OUT_OF_MEM)
    CASE_X509_ERR(DEPTH_ZERO_SELF_SIGNED_CERT)
    CASE_X509_ERR(SELF_SIGNED_CERT_IN_CHAIN)
    CASE_X509_ERR(UNABLE_TO_GET_ISSUER_CERT_LOCALLY)
    CASE_X509_ERR(UNABLE_TO_VERIFY_LEAF_SIGNATURE)
    CASE_X509_ERR(CERT_CHAIN_TOO_LONG)
    CASE_X509_ERR(CERT_REVOKED)
    CASE_X509_ERR(INVALID_CA)
    CASE_X509_ERR(PATH_LENGTH_EXCEEDED)
    CASE_X509_ERR(INVALID_PURPOSE)
    CASE_X509_ERR(CERT_UNTRUSTED)
    CASE_X509_ERR(CERT_REJECTED)
    default:
      s = OneByteString(node_isolate,
                        X509_verify_cert_error_string(x509_verify_error));
      break;
  }

  if (s.IsEmpty())
    s = OneByteString(node_isolate, reason);

  args.GetReturnValue().Set(Exception::Error(s));
}
#undef CASE_X509_ERR


template <class Base>
void SSLWrap<Base>::GetCurrentCipher(const FunctionCallbackInfo<Value>& args) {
  HandleScope scope(node_isolate);

  Base* w = Unwrap<Base>(args.This());
  Environment* env = w->ssl_env();

<<<<<<< HEAD
  OPENSSL_CONST SSL_CIPHER* c = SSL_get_current_cipher(w->ssl_);
  if (c == NULL)
    return;

  Local<Object> info = Object::New();
  const char* cipher_name = SSL_CIPHER_get_name(c);
  info->Set(env->name_string(), OneByteString(node_isolate, cipher_name));
  const char* cipher_version = SSL_CIPHER_get_version(c);
  info->Set(env->version_string(), OneByteString(node_isolate, cipher_version));
  args.GetReturnValue().Set(info);
}


#ifdef OPENSSL_NPN_NEGOTIATED
template <class Base>
int SSLWrap<Base>::AdvertiseNextProtoCallback(SSL* s,
                                              const unsigned char** data,
                                              unsigned int* len,
                                              void* arg) {
  Base* w = static_cast<Base*>(arg);
  Environment* env = w->env();
  HandleScope handle_scope(env->isolate());
  Context::Scope context_scope(env->context());

  if (w->npn_protos_.IsEmpty()) {
    // No initialization - no NPN protocols
    *data = reinterpret_cast<const unsigned char*>("");
    *len = 0;
  } else {
    Local<Object> obj = PersistentToLocal(node_isolate, w->npn_protos_);
    *data = reinterpret_cast<const unsigned char*>(Buffer::Data(obj));
    *len = Buffer::Length(obj);
  }

  return SSL_TLSEXT_ERR_OK;
}


template <class Base>
int SSLWrap<Base>::SelectNextProtoCallback(SSL* s,
                                           unsigned char** out,
                                           unsigned char* outlen,
                                           const unsigned char* in,
                                           unsigned int inlen,
                                           void* arg) {
  Base* w = static_cast<Base*>(arg);
  Environment* env = w->env();
  HandleScope handle_scope(env->isolate());
  Context::Scope context_scope(env->context());
=======
Handle<Value> Connection::IsInitFinished(const Arguments& args) {
  HandleScope scope;
>>>>>>> 4a2792cd

  // Release old protocol handler if present
  w->selected_npn_proto_.Dispose();

  if (w->npn_protos_.IsEmpty()) {
    // We should at least select one protocol
    // If server is using NPN
    *out = reinterpret_cast<unsigned char*>(const_cast<char*>("http/1.1"));
    *outlen = 8;

    // set status: unsupported
    w->selected_npn_proto_.Reset(node_isolate, False(node_isolate));

    return SSL_TLSEXT_ERR_OK;
  }

  Local<Object> obj = PersistentToLocal(node_isolate, w->npn_protos_);
  const unsigned char* npn_protos =
      reinterpret_cast<const unsigned char*>(Buffer::Data(obj));
  size_t len = Buffer::Length(obj);

  int status = SSL_select_next_proto(out, outlen, in, inlen, npn_protos, len);
  Handle<Value> result;
  switch (status) {
    case OPENSSL_NPN_UNSUPPORTED:
      result = Null(node_isolate);
      break;
    case OPENSSL_NPN_NEGOTIATED:
      result = OneByteString(node_isolate, *out, *outlen);
      break;
    case OPENSSL_NPN_NO_OVERLAP:
      result = False(node_isolate);
      break;
    default:
      break;
  }

  if (!result.IsEmpty())
    w->selected_npn_proto_.Reset(node_isolate, result);

  return SSL_TLSEXT_ERR_OK;
}


template <class Base>
void SSLWrap<Base>::GetNegotiatedProto(
    const FunctionCallbackInfo<Value>& args) {
  HandleScope scope(node_isolate);

  Base* w = Unwrap<Base>(args.This());

  if (w->is_client()) {
    if (w->selected_npn_proto_.IsEmpty() == false) {
      args.GetReturnValue().Set(w->selected_npn_proto_);
    }
    return;
  }

  const unsigned char* npn_proto;
  unsigned int npn_proto_len;

  SSL_get0_next_proto_negotiated(w->ssl_, &npn_proto, &npn_proto_len);

  if (!npn_proto)
    return args.GetReturnValue().Set(false);

  args.GetReturnValue().Set(
      OneByteString(node_isolate, npn_proto, npn_proto_len));
}


template <class Base>
void SSLWrap<Base>::SetNPNProtocols(const FunctionCallbackInfo<Value>& args) {
  HandleScope scope(node_isolate);

  Base* w = Unwrap<Base>(args.This());

  if (args.Length() < 1 || !Buffer::HasInstance(args[0]))
    return ThrowTypeError("Must give a Buffer as first argument");

  w->npn_protos_.Reset(node_isolate, args[0].As<Object>());
}
#endif  // OPENSSL_NPN_NEGOTIATED


void Connection::OnClientHelloParseEnd(void* arg) {
  Connection* conn = static_cast<Connection*>(arg);

  // Write all accumulated data
  int r = BIO_write(conn->bio_read_,
                    reinterpret_cast<char*>(conn->hello_data_),
                    conn->hello_offset_);
  conn->HandleBIOError(conn->bio_read_, "BIO_write", r);
  conn->SetShutdownFlags();
}


#ifdef SSL_PRINT_DEBUG
# define DEBUG_PRINT(...) fprintf (stderr, __VA_ARGS__)
#else
# define DEBUG_PRINT(...)
#endif


int Connection::HandleBIOError(BIO *bio, const char* func, int rv) {
  if (rv >= 0)
    return rv;

  int retry = BIO_should_retry(bio);
  (void) retry;  // unused if !defined(SSL_PRINT_DEBUG)

  if (BIO_should_write(bio)) {
    DEBUG_PRINT("[%p] BIO: %s want write. should retry %d\n",
                ssl_,
                func,
                retry);
    return 0;

  } else if (BIO_should_read(bio)) {
    DEBUG_PRINT("[%p] BIO: %s want read. should retry %d\n", ssl_, func, retry);
    return 0;

  } else {
    char ssl_error_buf[512];
    ERR_error_string_n(rv, ssl_error_buf, sizeof(ssl_error_buf));

    HandleScope scope(node_isolate);
    Local<Value> exception =
        Exception::Error(OneByteString(node_isolate, ssl_error_buf));
    object()->Set(FIXED_ONE_BYTE_STRING(node_isolate, "error"), exception);

    DEBUG_PRINT("[%p] BIO: %s failed: (%d) %s\n",
                ssl_,
                func,
                rv,
                ssl_error_buf);

    return rv;
  }

  return 0;
}


int Connection::HandleSSLError(const char* func,
                               int rv,
                               ZeroStatus zs,
                               SyscallStatus ss) {
  ClearErrorOnReturn clear_error_on_return;
  (void) &clear_error_on_return;  // Silence unused variable warning.

  if (rv > 0)
    return rv;
  if (rv == 0 && zs == kZeroIsNotAnError)
    return rv;

  int err = SSL_get_error(ssl_, rv);

  if (err == SSL_ERROR_NONE) {
    return 0;

  } else if (err == SSL_ERROR_WANT_WRITE) {
    DEBUG_PRINT("[%p] SSL: %s want write\n", ssl_, func);
    return 0;

  } else if (err == SSL_ERROR_WANT_READ) {
    DEBUG_PRINT("[%p] SSL: %s want read\n", ssl_, func);
    return 0;

  } else if (err == SSL_ERROR_ZERO_RETURN) {
    Local<Value> exception =
        Exception::Error(FIXED_ONE_BYTE_STRING(node_isolate, "ZERO_RETURN"));
    object()->Set(FIXED_ONE_BYTE_STRING(node_isolate, "error"), exception);
    return rv;

  } else if (err == SSL_ERROR_SYSCALL && ss == kIgnoreSyscall) {
    return 0;

  } else {
    HandleScope scope(node_isolate);
    BUF_MEM* mem;
    BIO *bio;

    assert(err == SSL_ERROR_SSL || err == SSL_ERROR_SYSCALL);

    // XXX We need to drain the error queue for this thread or else OpenSSL
    // has the possibility of blocking connections? This problem is not well
    // understood. And we should be somehow propagating these errors up
    // into JavaScript. There is no test which demonstrates this problem.
    // https://github.com/joyent/node/issues/1719
    bio = BIO_new(BIO_s_mem());
    if (bio != NULL) {
      ERR_print_errors(bio);
      BIO_get_mem_ptr(bio, &mem);
      Local<Value> exception =
          Exception::Error(OneByteString(node_isolate, mem->data, mem->length));
      object()->Set(FIXED_ONE_BYTE_STRING(node_isolate, "error"), exception);
      BIO_free_all(bio);
    }

    return rv;
  }

  return 0;
}


void Connection::ClearError() {
#ifndef NDEBUG
  HandleScope scope(node_isolate);

  // We should clear the error in JS-land
  Local<String> error_key = FIXED_ONE_BYTE_STRING(node_isolate, "error");
  Local<Value> error = object()->Get(error_key);
  assert(error->BooleanValue() == false);
#endif  // NDEBUG
}


void Connection::SetShutdownFlags() {
  HandleScope scope(node_isolate);

  int flags = SSL_get_shutdown(ssl_);

  if (flags & SSL_SENT_SHUTDOWN) {
    Local<String> sent_shutdown_key =
        FIXED_ONE_BYTE_STRING(node_isolate, "sentShutdown");
    object()->Set(sent_shutdown_key, True(node_isolate));
  }

  if (flags & SSL_RECEIVED_SHUTDOWN) {
    Local<String> received_shutdown_key =
        FIXED_ONE_BYTE_STRING(node_isolate, "receivedShutdown");
    object()->Set(received_shutdown_key, True(node_isolate));
  }
}


void Connection::Initialize(Environment* env, Handle<Object> target) {
  Local<FunctionTemplate> t = FunctionTemplate::New(Connection::New);
  t->InstanceTemplate()->SetInternalFieldCount(1);
  t->SetClassName(FIXED_ONE_BYTE_STRING(node_isolate, "Connection"));

  NODE_SET_PROTOTYPE_METHOD(t, "encIn", Connection::EncIn);
  NODE_SET_PROTOTYPE_METHOD(t, "clearOut", Connection::ClearOut);
  NODE_SET_PROTOTYPE_METHOD(t, "clearIn", Connection::ClearIn);
  NODE_SET_PROTOTYPE_METHOD(t, "encOut", Connection::EncOut);
  NODE_SET_PROTOTYPE_METHOD(t, "clearPending", Connection::ClearPending);
  NODE_SET_PROTOTYPE_METHOD(t, "encPending", Connection::EncPending);
  NODE_SET_PROTOTYPE_METHOD(t, "start", Connection::Start);
  NODE_SET_PROTOTYPE_METHOD(t, "shutdown", Connection::Shutdown);
  NODE_SET_PROTOTYPE_METHOD(t, "close", Connection::Close);

  SSLWrap<Connection>::AddMethods(t);

#ifdef OPENSSL_NPN_NEGOTIATED
  NODE_SET_PROTOTYPE_METHOD(t,
                            "getNegotiatedProtocol",
                            Connection::GetNegotiatedProto);
  NODE_SET_PROTOTYPE_METHOD(t,
                            "setNPNProtocols",
                            Connection::SetNPNProtocols);
#endif


#ifdef SSL_CTRL_SET_TLSEXT_SERVERNAME_CB
  NODE_SET_PROTOTYPE_METHOD(t, "getServername", Connection::GetServername);
  NODE_SET_PROTOTYPE_METHOD(t, "setSNICallback",  Connection::SetSNICallback);
#endif

  target->Set(FIXED_ONE_BYTE_STRING(node_isolate, "Connection"),
              t->GetFunction());
}


int VerifyCallback(int preverify_ok, X509_STORE_CTX* ctx) {
  // Quoting SSL_set_verify(3ssl):
  //
  //   The VerifyCallback function is used to control the behaviour when
  //   the SSL_VERIFY_PEER flag is set. It must be supplied by the
  //   application and receives two arguments: preverify_ok indicates,
  //   whether the verification of the certificate in question was passed
  //   (preverify_ok=1) or not (preverify_ok=0). x509_ctx is a pointer to
  //   the complete context used for the certificate chain verification.
  //
  //   The certificate chain is checked starting with the deepest nesting
  //   level (the root CA certificate) and worked upward to the peer's
  //   certificate.  At each level signatures and issuer attributes are
  //   checked.  Whenever a verification error is found, the error number is
  //   stored in x509_ctx and VerifyCallback is called with preverify_ok=0.
  //   By applying X509_CTX_store_* functions VerifyCallback can locate the
  //   certificate in question and perform additional steps (see EXAMPLES).
  //   If no error is found for a certificate, VerifyCallback is called
  //   with preverify_ok=1 before advancing to the next level.
  //
  //   The return value of VerifyCallback controls the strategy of the
  //   further verification process. If VerifyCallback returns 0, the
  //   verification process is immediately stopped with "verification
  //   failed" state. If SSL_VERIFY_PEER is set, a verification failure
  //   alert is sent to the peer and the TLS/SSL handshake is terminated. If
  //   VerifyCallback returns 1, the verification process is continued. If
  //   VerifyCallback always returns 1, the TLS/SSL handshake will not be
  //   terminated with respect to verification failures and the connection
  //   will be established. The calling process can however retrieve the
  //   error code of the last verification error using
  //   SSL_get_verify_result(3) or by maintaining its own error storage
  //   managed by VerifyCallback.
  //
  //   If no VerifyCallback is specified, the default callback will be
  //   used.  Its return value is identical to preverify_ok, so that any
  //   verification failure will lead to a termination of the TLS/SSL
  //   handshake with an alert message, if SSL_VERIFY_PEER is set.
  //
  // Since we cannot perform I/O quickly enough in this callback, we ignore
  // all preverify_ok errors and let the handshake continue. It is
  // imparative that the user use Connection::VerifyError after the
  // 'secure' callback has been made.
  return 1;
}


#ifdef SSL_CTRL_SET_TLSEXT_SERVERNAME_CB
int Connection::SelectSNIContextCallback_(SSL *s, int *ad, void* arg) {
  HandleScope scope(node_isolate);

  Connection* conn = static_cast<Connection*>(SSL_get_app_data(s));
  Environment* env = conn->env();

  const char* servername = SSL_get_servername(s, TLSEXT_NAMETYPE_host_name);

  if (servername) {
    conn->servername_.Reset(node_isolate,
                            OneByteString(node_isolate, servername));

    // Call the SNI callback and use its return value as context
    if (!conn->sniObject_.IsEmpty()) {
      conn->sniContext_.Dispose();

      Local<Value> arg = PersistentToLocal(node_isolate, conn->servername_);
      Local<Value> ret = conn->MakeCallback(env->onselect_string(), 1, &arg);

      // If ret is SecureContext
      Local<FunctionTemplate> secure_context_constructor_template =
          env->secure_context_constructor_template();
      if (secure_context_constructor_template->HasInstance(ret)) {
        conn->sniContext_.Reset(node_isolate, ret);
        SecureContext* sc = Unwrap<SecureContext>(ret.As<Object>());
        InitNPN(sc, conn);
        SSL_set_SSL_CTX(s, sc->ctx_);
      } else {
        return SSL_TLSEXT_ERR_NOACK;
      }
    }
  }

  return SSL_TLSEXT_ERR_OK;
}
#endif

void Connection::New(const FunctionCallbackInfo<Value>& args) {
  HandleScope scope(node_isolate);

  if (args.Length() < 1 || !args[0]->IsObject()) {
    return ThrowError("First argument must be a crypto module Credentials");
  }

  SecureContext* sc = Unwrap<SecureContext>(args[0]->ToObject());
  Environment* env = sc->env();

  bool is_server = args[1]->BooleanValue();

  SSLWrap<Connection>::Kind kind =
      is_server ? SSLWrap<Connection>::kServer : SSLWrap<Connection>::kClient;
  Connection* conn = new Connection(env, args.This(), sc, kind);
  conn->ssl_ = SSL_new(sc->ctx_);
  conn->bio_read_ = NodeBIO::New();
  conn->bio_write_ = NodeBIO::New();

  SSL_set_app_data(conn->ssl_, conn);

  if (is_server)
    SSL_set_info_callback(conn->ssl_, SSLInfoCallback);

  InitNPN(sc, conn);

#ifdef SSL_CTRL_SET_TLSEXT_SERVERNAME_CB
  if (is_server) {
    SSL_CTX_set_tlsext_servername_callback(sc->ctx_, SelectSNIContextCallback_);
  } else if (args[2]->IsString()) {
    const String::Utf8Value servername(args[2]);
    SSL_set_tlsext_host_name(conn->ssl_, *servername);
  }
#endif

  SSL_set_bio(conn->ssl_, conn->bio_read_, conn->bio_write_);

#ifdef SSL_MODE_RELEASE_BUFFERS
  long mode = SSL_get_mode(conn->ssl_);
  SSL_set_mode(conn->ssl_, mode | SSL_MODE_RELEASE_BUFFERS);
#endif


  int verify_mode;
  if (is_server) {
    bool request_cert = args[2]->BooleanValue();
    if (!request_cert) {
      // Note reject_unauthorized ignored.
      verify_mode = SSL_VERIFY_NONE;
    } else {
      bool reject_unauthorized = args[3]->BooleanValue();
      verify_mode = SSL_VERIFY_PEER;
      if (reject_unauthorized)
        verify_mode |= SSL_VERIFY_FAIL_IF_NO_PEER_CERT;
    }
  } else {
    // Note request_cert and reject_unauthorized are ignored for clients.
    verify_mode = SSL_VERIFY_NONE;
  }


  // Always allow a connection. We'll reject in javascript.
  SSL_set_verify(conn->ssl_, verify_mode, VerifyCallback);

  if (is_server) {
    SSL_set_accept_state(conn->ssl_);
  } else {
    SSL_set_connect_state(conn->ssl_);
  }
}


void Connection::SSLInfoCallback(const SSL *ssl_, int where, int ret) {
  if (!(where & (SSL_CB_HANDSHAKE_START | SSL_CB_HANDSHAKE_DONE)))
    return;

  // Be compatible with older versions of OpenSSL. SSL_get_app_data() wants
  // a non-const SSL* in OpenSSL <= 0.9.7e.
  SSL* ssl = const_cast<SSL*>(ssl_);
  Connection* conn = static_cast<Connection*>(SSL_get_app_data(ssl));
  Environment* env = conn->env();
  HandleScope handle_scope(env->isolate());
  Context::Scope context_scope(env->context());

  if (where & SSL_CB_HANDSHAKE_START) {
    conn->MakeCallback(env->onhandshakestart_string(), 0, NULL);
  }

  if (where & SSL_CB_HANDSHAKE_DONE) {
    conn->MakeCallback(env->onhandshakedone_string(), 0, NULL);
  }
}


void Connection::EncIn(const FunctionCallbackInfo<Value>& args) {
  HandleScope scope(node_isolate);

  Connection* conn = Unwrap<Connection>(args.This());

  if (args.Length() < 3) {
    return ThrowTypeError("Takes 3 parameters");
  }

  if (!Buffer::HasInstance(args[0])) {
    return ThrowTypeError("Second argument should be a buffer");
  }

  char* buffer_data = Buffer::Data(args[0]);
  size_t buffer_length = Buffer::Length(args[0]);

  size_t off = args[1]->Int32Value();
  size_t len = args[2]->Int32Value();
  if (off + len > buffer_length) {
    return ThrowError("off + len > buffer.length");
  }

  int bytes_written;
  char* data = buffer_data + off;

  if (conn->is_server() && !conn->hello_parser_.IsEnded()) {
    // Just accumulate data, everything will be pushed to BIO later
    if (conn->hello_parser_.IsPaused()) {
      bytes_written = 0;
    } else {
      // Copy incoming data to the internal buffer
      // (which has a size of the biggest possible TLS frame)
      size_t available = sizeof(conn->hello_data_) - conn->hello_offset_;
      size_t copied = len < available ? len : available;
      memcpy(conn->hello_data_ + conn->hello_offset_, data, copied);
      conn->hello_offset_ += copied;

      conn->hello_parser_.Parse(conn->hello_data_, conn->hello_offset_);
      bytes_written = copied;
    }
  } else {
    bytes_written = BIO_write(conn->bio_read_, data, len);
    conn->HandleBIOError(conn->bio_read_, "BIO_write", bytes_written);
    conn->SetShutdownFlags();
  }

  args.GetReturnValue().Set(bytes_written);
}


void Connection::ClearOut(const FunctionCallbackInfo<Value>& args) {
  HandleScope scope(node_isolate);

  Connection* conn = Unwrap<Connection>(args.This());

  if (args.Length() < 3) {
    return ThrowTypeError("Takes 3 parameters");
  }

  if (!Buffer::HasInstance(args[0])) {
    return ThrowTypeError("Second argument should be a buffer");
  }

  char* buffer_data = Buffer::Data(args[0]);
  size_t buffer_length = Buffer::Length(args[0]);

  size_t off = args[1]->Int32Value();
  size_t len = args[2]->Int32Value();
  if (off + len > buffer_length) {
    return ThrowError("off + len > buffer.length");
  }

  if (!SSL_is_init_finished(conn->ssl_)) {
    int rv;

    if (conn->is_server()) {
      rv = SSL_accept(conn->ssl_);
      conn->HandleSSLError("SSL_accept:ClearOut",
                           rv,
                           kZeroIsAnError,
                           kSyscallError);
    } else {
      rv = SSL_connect(conn->ssl_);
      conn->HandleSSLError("SSL_connect:ClearOut",
                           rv,
                           kZeroIsAnError,
                           kSyscallError);
    }

    if (rv < 0) {
      return args.GetReturnValue().Set(rv);
    }
  }

  int bytes_read = SSL_read(conn->ssl_, buffer_data + off, len);
  conn->HandleSSLError("SSL_read:ClearOut",
                       bytes_read,
                       kZeroIsNotAnError,
                       kSyscallError);
  conn->SetShutdownFlags();

  args.GetReturnValue().Set(bytes_read);
}


void Connection::ClearPending(const FunctionCallbackInfo<Value>& args) {
  HandleScope scope(node_isolate);
  Connection* conn = Unwrap<Connection>(args.This());
  int bytes_pending = BIO_pending(conn->bio_read_);
  args.GetReturnValue().Set(bytes_pending);
}


void Connection::EncPending(const FunctionCallbackInfo<Value>& args) {
  HandleScope scope(node_isolate);
  Connection* conn = Unwrap<Connection>(args.This());
  int bytes_pending = BIO_pending(conn->bio_write_);
  args.GetReturnValue().Set(bytes_pending);
}


void Connection::EncOut(const FunctionCallbackInfo<Value>& args) {
  HandleScope scope(node_isolate);

  Connection* conn = Unwrap<Connection>(args.This());

  if (args.Length() < 3) {
    return ThrowTypeError("Takes 3 parameters");
  }

  if (!Buffer::HasInstance(args[0])) {
    return ThrowTypeError("Second argument should be a buffer");
  }

  char* buffer_data = Buffer::Data(args[0]);
  size_t buffer_length = Buffer::Length(args[0]);

  size_t off = args[1]->Int32Value();
  size_t len = args[2]->Int32Value();
  if (off + len > buffer_length) {
    return ThrowError("off + len > buffer.length");
  }

  int bytes_read = BIO_read(conn->bio_write_, buffer_data + off, len);

  conn->HandleBIOError(conn->bio_write_, "BIO_read:EncOut", bytes_read);
  conn->SetShutdownFlags();

  args.GetReturnValue().Set(bytes_read);
}


void Connection::ClearIn(const FunctionCallbackInfo<Value>& args) {
  HandleScope scope(node_isolate);

  Connection* conn = Unwrap<Connection>(args.This());

  if (args.Length() < 3) {
    return ThrowTypeError("Takes 3 parameters");
  }

  if (!Buffer::HasInstance(args[0])) {
    return ThrowTypeError("Second argument should be a buffer");
  }

  char* buffer_data = Buffer::Data(args[0]);
  size_t buffer_length = Buffer::Length(args[0]);

  size_t off = args[1]->Int32Value();
  size_t len = args[2]->Int32Value();
  if (off + len > buffer_length) {
    return ThrowError("off + len > buffer.length");
  }

  if (!SSL_is_init_finished(conn->ssl_)) {
    int rv;
    if (conn->is_server()) {
      rv = SSL_accept(conn->ssl_);
      conn->HandleSSLError("SSL_accept:ClearIn",
                           rv,
                           kZeroIsAnError,
                           kSyscallError);
    } else {
      rv = SSL_connect(conn->ssl_);
      conn->HandleSSLError("SSL_connect:ClearIn",
                           rv,
                           kZeroIsAnError,
                           kSyscallError);
    }

    if (rv < 0) {
      return args.GetReturnValue().Set(rv);
    }
  }

  int bytes_written = SSL_write(conn->ssl_, buffer_data + off, len);

  conn->HandleSSLError("SSL_write:ClearIn",
                       bytes_written,
                       len == 0 ? kZeroIsNotAnError : kZeroIsAnError,
                       kSyscallError);
  conn->SetShutdownFlags();

  args.GetReturnValue().Set(bytes_written);
}


void Connection::Start(const FunctionCallbackInfo<Value>& args) {
  HandleScope scope(node_isolate);

  Connection* conn = Unwrap<Connection>(args.This());

  int rv = 0;
  if (!SSL_is_init_finished(conn->ssl_)) {
    if (conn->is_server()) {
      rv = SSL_accept(conn->ssl_);
      conn->HandleSSLError("SSL_accept:Start",
                           rv,
                           kZeroIsAnError,
                           kSyscallError);
    } else {
      rv = SSL_connect(conn->ssl_);
      conn->HandleSSLError("SSL_connect:Start",
                           rv,
                           kZeroIsAnError,
                           kSyscallError);
    }
  }
  args.GetReturnValue().Set(rv);
}


void Connection::Shutdown(const FunctionCallbackInfo<Value>& args) {
  HandleScope scope(node_isolate);

  Connection* conn = Unwrap<Connection>(args.This());

  if (conn->ssl_ == NULL) {
    return args.GetReturnValue().Set(false);
  }

  int rv = SSL_shutdown(conn->ssl_);
  conn->HandleSSLError("SSL_shutdown", rv, kZeroIsNotAnError, kIgnoreSyscall);
  conn->SetShutdownFlags();
  args.GetReturnValue().Set(rv);
}


void Connection::Close(const FunctionCallbackInfo<Value>& args) {
  HandleScope scope(node_isolate);

  Connection* conn = Unwrap<Connection>(args.This());

  if (conn->ssl_ != NULL) {
    SSL_free(conn->ssl_);
    conn->ssl_ = NULL;
  }
}


#ifdef SSL_CTRL_SET_TLSEXT_SERVERNAME_CB
void Connection::GetServername(const FunctionCallbackInfo<Value>& args) {
  HandleScope scope(node_isolate);

  Connection* conn = Unwrap<Connection>(args.This());

  if (conn->is_server() && !conn->servername_.IsEmpty()) {
    args.GetReturnValue().Set(conn->servername_);
  } else {
    args.GetReturnValue().Set(false);
  }
}


void Connection::SetSNICallback(const FunctionCallbackInfo<Value>& args) {
  HandleScope scope(node_isolate);

  Connection* conn = Unwrap<Connection>(args.This());

  if (args.Length() < 1 || !args[0]->IsFunction()) {
    return ThrowError("Must give a Function as first argument");
  }

  Local<Object> obj = Object::New();
  obj->Set(FIXED_ONE_BYTE_STRING(node_isolate, "onselect"), args[0]);
  conn->sniObject_.Reset(node_isolate, obj);
}
#endif


void CipherBase::Initialize(Environment* env, Handle<Object> target) {
  Local<FunctionTemplate> t = FunctionTemplate::New(New);

  t->InstanceTemplate()->SetInternalFieldCount(1);

  NODE_SET_PROTOTYPE_METHOD(t, "init", Init);
  NODE_SET_PROTOTYPE_METHOD(t, "initiv", InitIv);
  NODE_SET_PROTOTYPE_METHOD(t, "update", Update);
  NODE_SET_PROTOTYPE_METHOD(t, "final", Final);
  NODE_SET_PROTOTYPE_METHOD(t, "setAutoPadding", SetAutoPadding);
  NODE_SET_PROTOTYPE_METHOD(t, "getAuthTag", GetAuthTag);
  NODE_SET_PROTOTYPE_METHOD(t, "setAuthTag", SetAuthTag);

  target->Set(FIXED_ONE_BYTE_STRING(node_isolate, "CipherBase"),
              t->GetFunction());
}


void CipherBase::New(const FunctionCallbackInfo<Value>& args) {
  assert(args.IsConstructCall() == true);
  HandleScope handle_scope(args.GetIsolate());
  CipherKind kind = args[0]->IsTrue() ? kCipher : kDecipher;
  Environment* env = Environment::GetCurrent(args.GetIsolate());
  new CipherBase(env, args.This(), kind);
}


void CipherBase::Init(const char* cipher_type,
                      const char* key_buf,
                      int key_buf_len) {
  HandleScope scope(node_isolate);

  assert(cipher_ == NULL);
  cipher_ = EVP_get_cipherbyname(cipher_type);
  if (cipher_ == NULL) {
    return ThrowError("Unknown cipher");
  }

  unsigned char key[EVP_MAX_KEY_LENGTH];
  unsigned char iv[EVP_MAX_IV_LENGTH];

  int key_len = EVP_BytesToKey(cipher_,
                               EVP_md5(),
                               NULL,
                               reinterpret_cast<const unsigned char*>(key_buf),
                               key_buf_len,
                               1,
                               key,
                               iv);

  EVP_CIPHER_CTX_init(&ctx_);
  EVP_CipherInit_ex(&ctx_, cipher_, NULL, NULL, NULL, kind_ == kCipher);
  if (!EVP_CIPHER_CTX_set_key_length(&ctx_, key_len)) {
    EVP_CIPHER_CTX_cleanup(&ctx_);
    return ThrowError("Invalid key length");
  }

  EVP_CipherInit_ex(&ctx_,
                    NULL,
                    NULL,
                    reinterpret_cast<unsigned char*>(key),
                    reinterpret_cast<unsigned char*>(iv),
                    kind_ == kCipher);
  initialised_ = true;
}


void CipherBase::Init(const FunctionCallbackInfo<Value>& args) {
  HandleScope scope(node_isolate);

  CipherBase* cipher = Unwrap<CipherBase>(args.This());

  if (args.Length() < 2 ||
      !(args[0]->IsString() && Buffer::HasInstance(args[1]))) {
    return ThrowError("Must give cipher-type, key");
  }

  const String::Utf8Value cipher_type(args[0]);
  const char* key_buf = Buffer::Data(args[1]);
  ssize_t key_buf_len = Buffer::Length(args[1]);
  cipher->Init(*cipher_type, key_buf, key_buf_len);
}


void CipherBase::InitIv(const char* cipher_type,
                        const char* key,
                        int key_len,
                        const char* iv,
                        int iv_len) {
  HandleScope scope(node_isolate);

  cipher_ = EVP_get_cipherbyname(cipher_type);
  if (cipher_ == NULL) {
    return ThrowError("Unknown cipher");
  }

  /* OpenSSL versions up to 0.9.8l failed to return the correct
     iv_length (0) for ECB ciphers */
  if (EVP_CIPHER_iv_length(cipher_) != iv_len &&
      !(EVP_CIPHER_mode(cipher_) == EVP_CIPH_ECB_MODE && iv_len == 0)) {
    return ThrowError("Invalid IV length");
  }
  EVP_CIPHER_CTX_init(&ctx_);
  EVP_CipherInit_ex(&ctx_, cipher_, NULL, NULL, NULL, kind_ == kCipher);
  if (!EVP_CIPHER_CTX_set_key_length(&ctx_, key_len)) {
    EVP_CIPHER_CTX_cleanup(&ctx_);
    return ThrowError("Invalid key length");
  }

  EVP_CipherInit_ex(&ctx_,
                    NULL,
                    NULL,
                    reinterpret_cast<const unsigned char*>(key),
                    reinterpret_cast<const unsigned char*>(iv),
                    kind_ == kCipher);
  initialised_ = true;
}


void CipherBase::InitIv(const FunctionCallbackInfo<Value>& args) {
  HandleScope scope(node_isolate);

  CipherBase* cipher = Unwrap<CipherBase>(args.This());

  if (args.Length() < 3 || !args[0]->IsString()) {
    return ThrowError("Must give cipher-type, key, and iv as argument");
  }

  ASSERT_IS_BUFFER(args[1]);
  ASSERT_IS_BUFFER(args[2]);

  const String::Utf8Value cipher_type(args[0]);
  ssize_t key_len = Buffer::Length(args[1]);
  const char* key_buf = Buffer::Data(args[1]);
  ssize_t iv_len = Buffer::Length(args[2]);
  const char* iv_buf = Buffer::Data(args[2]);
  cipher->InitIv(*cipher_type, key_buf, key_len, iv_buf, iv_len);
}


bool CipherBase::IsAuthenticatedMode() const {
  // check if this cipher operates in an AEAD mode that we support.
  if (!cipher_)
    return false;
  int mode = EVP_CIPHER_mode(cipher_);
  return mode == EVP_CIPH_GCM_MODE;
}


bool CipherBase::GetAuthTag(char** out, unsigned int* out_len) const {
  // only callable after Final and if encrypting.
  if (initialised_ || kind_ != kCipher || !auth_tag_)
    return false;
  *out_len = auth_tag_len_;
  *out = new char[auth_tag_len_];
  memcpy(*out, auth_tag_, auth_tag_len_);
  return true;
}


void CipherBase::GetAuthTag(const FunctionCallbackInfo<Value>& args) {
  Environment* env = Environment::GetCurrent(args.GetIsolate());
  HandleScope handle_scope(args.GetIsolate());
  CipherBase* cipher = Unwrap<CipherBase>(args.This());

  char* out = NULL;
  unsigned int out_len = 0;

  if (cipher->GetAuthTag(&out, &out_len)) {
    Local<Object> buf = Buffer::Use(env, out, out_len);
    args.GetReturnValue().Set(buf);
  } else {
    ThrowError("Attempting to get auth tag in unsupported state");
  }
}


bool CipherBase::SetAuthTag(const char* data, unsigned int len) {
  if (!initialised_ || !IsAuthenticatedMode() || kind_ != kDecipher)
    return false;
  delete[] auth_tag_;
  auth_tag_len_ = len;
  auth_tag_ = new char[len];
  memcpy(auth_tag_, data, len);
  return true;
}


void CipherBase::SetAuthTag(const FunctionCallbackInfo<Value>& args) {
  HandleScope handle_scope(args.GetIsolate());

  Local<Object> buf = args[0].As<Object>();
  if (!buf->IsObject() || !Buffer::HasInstance(buf))
    return ThrowTypeError("Argument must be a Buffer");

  CipherBase* cipher = Unwrap<CipherBase>(args.This());

  if (!cipher->SetAuthTag(Buffer::Data(buf), Buffer::Length(buf)))
    ThrowError("Attempting to set auth tag in unsupported state");
}


bool CipherBase::Update(const char* data,
                        int len,
                        unsigned char** out,
                        int* out_len) {
  if (!initialised_)
    return 0;

  // on first update:
  if (kind_ == kDecipher && IsAuthenticatedMode() && auth_tag_ != NULL) {
    EVP_CIPHER_CTX_ctrl(&ctx_,
                        EVP_CTRL_GCM_SET_TAG,
                        auth_tag_len_,
                        reinterpret_cast<unsigned char*>(auth_tag_));
    delete[] auth_tag_;
    auth_tag_ = NULL;
  }

  *out_len = len + EVP_CIPHER_CTX_block_size(&ctx_);
  *out = new unsigned char[*out_len];
  return EVP_CipherUpdate(&ctx_,
                          *out,
                          out_len,
                          reinterpret_cast<const unsigned char*>(data),
                          len);
}


void CipherBase::Update(const FunctionCallbackInfo<Value>& args) {
  HandleScope handle_scope(args.GetIsolate());
  Environment* env = Environment::GetCurrent(args.GetIsolate());

  CipherBase* cipher = Unwrap<CipherBase>(args.This());

  ASSERT_IS_STRING_OR_BUFFER(args[0]);

  unsigned char* out = NULL;
  bool r;
  int out_len = 0;

  // Only copy the data if we have to, because it's a string
  if (args[0]->IsString()) {
    Local<String> string = args[0].As<String>();
    enum encoding encoding = ParseEncoding(args[1], BINARY);
    if (!StringBytes::IsValidString(string, encoding))
      return ThrowTypeError("Bad input string");
    size_t buflen = StringBytes::StorageSize(string, encoding);
    char* buf = new char[buflen];
    size_t written = StringBytes::Write(buf, buflen, string, encoding);
    r = cipher->Update(buf, written, &out, &out_len);
    delete[] buf;
  } else {
    char* buf = Buffer::Data(args[0]);
    size_t buflen = Buffer::Length(args[0]);
    r = cipher->Update(buf, buflen, &out, &out_len);
  }

  if (!r) {
    delete[] out;
    return ThrowCryptoTypeError(ERR_get_error());
  }

  Local<Object> buf = Buffer::New(env, reinterpret_cast<char*>(out), out_len);
  if (out)
    delete[] out;

  args.GetReturnValue().Set(buf);
}


bool CipherBase::SetAutoPadding(bool auto_padding) {
  if (!initialised_)
    return false;
  return EVP_CIPHER_CTX_set_padding(&ctx_, auto_padding);
}


void CipherBase::SetAutoPadding(const FunctionCallbackInfo<Value>& args) {
  HandleScope scope(node_isolate);
  CipherBase* cipher = Unwrap<CipherBase>(args.This());
  cipher->SetAutoPadding(args.Length() < 1 || args[0]->BooleanValue());
}


bool CipherBase::Final(unsigned char** out, int *out_len) {
  if (!initialised_)
    return false;

  *out = new unsigned char[EVP_CIPHER_CTX_block_size(&ctx_)];
  bool r = EVP_CipherFinal_ex(&ctx_, *out, out_len);

  if (r && kind_ == kCipher) {
    delete[] auth_tag_;
    auth_tag_ = NULL;
    if (IsAuthenticatedMode()) {
      auth_tag_len_ = EVP_GCM_TLS_TAG_LEN;  // use default tag length
      auth_tag_ = new char[auth_tag_len_];
      memset(auth_tag_, 0, auth_tag_len_);
      EVP_CIPHER_CTX_ctrl(&ctx_,
                          EVP_CTRL_GCM_GET_TAG,
                          auth_tag_len_,
                          reinterpret_cast<unsigned char*>(auth_tag_));
    }
  }

  EVP_CIPHER_CTX_cleanup(&ctx_);
  initialised_ = false;

  return r;
}


void CipherBase::Final(const FunctionCallbackInfo<Value>& args) {
  HandleScope handle_scope(args.GetIsolate());
  Environment* env = Environment::GetCurrent(args.GetIsolate());

  CipherBase* cipher = Unwrap<CipherBase>(args.This());

  unsigned char* out_value = NULL;
  int out_len = -1;
  Local<Value> outString;

  bool r = cipher->Final(&out_value, &out_len);

  if (out_len <= 0 || !r) {
    delete[] out_value;
    out_value = NULL;
    out_len = 0;
    if (!r)
      return ThrowCryptoTypeError(ERR_get_error());
  }

  args.GetReturnValue().Set(
      Buffer::New(env, reinterpret_cast<char*>(out_value), out_len));
}


void Hmac::Initialize(Environment* env, v8::Handle<v8::Object> target) {
  Local<FunctionTemplate> t = FunctionTemplate::New(New);

  t->InstanceTemplate()->SetInternalFieldCount(1);

  NODE_SET_PROTOTYPE_METHOD(t, "init", HmacInit);
  NODE_SET_PROTOTYPE_METHOD(t, "update", HmacUpdate);
  NODE_SET_PROTOTYPE_METHOD(t, "digest", HmacDigest);

  target->Set(FIXED_ONE_BYTE_STRING(node_isolate, "Hmac"), t->GetFunction());
}


void Hmac::New(const FunctionCallbackInfo<Value>& args) {
  HandleScope handle_scope(args.GetIsolate());
  Environment* env = Environment::GetCurrent(args.GetIsolate());
  new Hmac(env, args.This());
}


void Hmac::HmacInit(const char* hash_type, const char* key, int key_len) {
  HandleScope scope(node_isolate);

  assert(md_ == NULL);
  md_ = EVP_get_digestbyname(hash_type);
  if (md_ == NULL) {
    return ThrowError("Unknown message digest");
  }
  HMAC_CTX_init(&ctx_);
  if (key_len == 0) {
    HMAC_Init(&ctx_, "", 0, md_);
  } else {
    HMAC_Init(&ctx_, key, key_len, md_);
  }
  initialised_ = true;
}


void Hmac::HmacInit(const FunctionCallbackInfo<Value>& args) {
  HandleScope scope(node_isolate);

  Hmac* hmac = Unwrap<Hmac>(args.This());

  if (args.Length() < 2 || !args[0]->IsString()) {
    return ThrowError("Must give hashtype string, key as arguments");
  }

  ASSERT_IS_BUFFER(args[1]);

  const String::Utf8Value hash_type(args[0]);
  const char* buffer_data = Buffer::Data(args[1]);
  size_t buffer_length = Buffer::Length(args[1]);
  hmac->HmacInit(*hash_type, buffer_data, buffer_length);
}


bool Hmac::HmacUpdate(const char* data, int len) {
  if (!initialised_)
    return false;
  HMAC_Update(&ctx_, reinterpret_cast<const unsigned char*>(data), len);
  return true;
}


void Hmac::HmacUpdate(const FunctionCallbackInfo<Value>& args) {
  HandleScope scope(node_isolate);

  Hmac* hmac = Unwrap<Hmac>(args.This());

  ASSERT_IS_STRING_OR_BUFFER(args[0]);

  // Only copy the data if we have to, because it's a string
  bool r;
  if (args[0]->IsString()) {
    Local<String> string = args[0].As<String>();
    enum encoding encoding = ParseEncoding(args[1], BINARY);
    if (!StringBytes::IsValidString(string, encoding))
      return ThrowTypeError("Bad input string");
    size_t buflen = StringBytes::StorageSize(string, encoding);
    char* buf = new char[buflen];
    size_t written = StringBytes::Write(buf, buflen, string, encoding);
    r = hmac->HmacUpdate(buf, written);
    delete[] buf;
  } else {
    char* buf = Buffer::Data(args[0]);
    size_t buflen = Buffer::Length(args[0]);
    r = hmac->HmacUpdate(buf, buflen);
  }

  if (!r) {
    return ThrowTypeError("HmacUpdate fail");
  }
}


bool Hmac::HmacDigest(unsigned char** md_value, unsigned int* md_len) {
  if (!initialised_)
    return false;
  *md_value = new unsigned char[EVP_MAX_MD_SIZE];
  HMAC_Final(&ctx_, *md_value, md_len);
  HMAC_CTX_cleanup(&ctx_);
  initialised_ = false;
  return true;
}


void Hmac::HmacDigest(const FunctionCallbackInfo<Value>& args) {
  HandleScope scope(node_isolate);

  Hmac* hmac = Unwrap<Hmac>(args.This());

  enum encoding encoding = BUFFER;
  if (args.Length() >= 1) {
    encoding = ParseEncoding(args[0]->ToString(), BUFFER);
  }

  unsigned char* md_value = NULL;
  unsigned int md_len = 0;

  bool r = hmac->HmacDigest(&md_value, &md_len);
  if (!r) {
    md_value = NULL;
    md_len = 0;
  }

  Local<Value> rc = StringBytes::Encode(
        reinterpret_cast<const char*>(md_value), md_len, encoding);
  delete[] md_value;
  args.GetReturnValue().Set(rc);
}


void Hash::Initialize(Environment* env, v8::Handle<v8::Object> target) {
  Local<FunctionTemplate> t = FunctionTemplate::New(New);

  t->InstanceTemplate()->SetInternalFieldCount(1);

  NODE_SET_PROTOTYPE_METHOD(t, "update", HashUpdate);
  NODE_SET_PROTOTYPE_METHOD(t, "digest", HashDigest);

  target->Set(FIXED_ONE_BYTE_STRING(node_isolate, "Hash"), t->GetFunction());
}


void Hash::New(const FunctionCallbackInfo<Value>& args) {
  HandleScope scope(node_isolate);

  if (args.Length() == 0 || !args[0]->IsString()) {
    return ThrowError("Must give hashtype string as argument");
  }

  const String::Utf8Value hash_type(args[0]);

  Environment* env = Environment::GetCurrent(args.GetIsolate());
  Hash* hash = new Hash(env, args.This());
  if (!hash->HashInit(*hash_type)) {
    return ThrowError("Digest method not supported");
  }
}


bool Hash::HashInit(const char* hash_type) {
  assert(md_ == NULL);
  md_ = EVP_get_digestbyname(hash_type);
  if (md_ == NULL)
    return false;
  EVP_MD_CTX_init(&mdctx_);
  EVP_DigestInit_ex(&mdctx_, md_, NULL);
  initialised_ = true;
  return true;
}


bool Hash::HashUpdate(const char* data, int len) {
  if (!initialised_)
    return false;
  EVP_DigestUpdate(&mdctx_, data, len);
  return true;
}


void Hash::HashUpdate(const FunctionCallbackInfo<Value>& args) {
  HandleScope scope(node_isolate);

  Hash* hash = Unwrap<Hash>(args.This());

  ASSERT_IS_STRING_OR_BUFFER(args[0]);

  // Only copy the data if we have to, because it's a string
  bool r;
  if (args[0]->IsString()) {
    Local<String> string = args[0].As<String>();
    enum encoding encoding = ParseEncoding(args[1], BINARY);
    if (!StringBytes::IsValidString(string, encoding))
      return ThrowTypeError("Bad input string");
    size_t buflen = StringBytes::StorageSize(string, encoding);
    char* buf = new char[buflen];
    size_t written = StringBytes::Write(buf, buflen, string, encoding);
    r = hash->HashUpdate(buf, written);
    delete[] buf;
  } else {
    char* buf = Buffer::Data(args[0]);
    size_t buflen = Buffer::Length(args[0]);
    r = hash->HashUpdate(buf, buflen);
  }

  if (!r) {
    return ThrowTypeError("HashUpdate fail");
  }
}


void Hash::HashDigest(const FunctionCallbackInfo<Value>& args) {
  HandleScope scope(node_isolate);

  Hash* hash = Unwrap<Hash>(args.This());

  if (!hash->initialised_) {
    return ThrowError("Not initialized");
  }

  enum encoding encoding = BUFFER;
  if (args.Length() >= 1) {
    encoding = ParseEncoding(args[0]->ToString(), BUFFER);
  }

  unsigned char md_value[EVP_MAX_MD_SIZE];
  unsigned int md_len;

  EVP_DigestFinal_ex(&hash->mdctx_, md_value, &md_len);
  EVP_MD_CTX_cleanup(&hash->mdctx_);
  hash->initialised_ = false;

  Local<Value> rc = StringBytes::Encode(
      reinterpret_cast<const char*>(md_value), md_len, encoding);
  args.GetReturnValue().Set(rc);
}


void Sign::Initialize(Environment* env, v8::Handle<v8::Object> target) {
  Local<FunctionTemplate> t = FunctionTemplate::New(New);

  t->InstanceTemplate()->SetInternalFieldCount(1);

  NODE_SET_PROTOTYPE_METHOD(t, "init", SignInit);
  NODE_SET_PROTOTYPE_METHOD(t, "update", SignUpdate);
  NODE_SET_PROTOTYPE_METHOD(t, "sign", SignFinal);

  target->Set(FIXED_ONE_BYTE_STRING(node_isolate, "Sign"), t->GetFunction());
}


void Sign::New(const FunctionCallbackInfo<Value>& args) {
  HandleScope handle_scope(args.GetIsolate());
  Environment* env = Environment::GetCurrent(args.GetIsolate());
  new Sign(env, args.This());
}


void Sign::SignInit(const char* sign_type) {
  HandleScope scope(node_isolate);

  assert(md_ == NULL);
  md_ = EVP_get_digestbyname(sign_type);
  if (!md_) {
    return ThrowError("Uknown message digest");
  }
  EVP_MD_CTX_init(&mdctx_);
  EVP_SignInit_ex(&mdctx_, md_, NULL);
  initialised_ = true;
}


void Sign::SignInit(const FunctionCallbackInfo<Value>& args) {
  HandleScope scope(node_isolate);

  Sign* sign = Unwrap<Sign>(args.This());

  if (args.Length() == 0 || !args[0]->IsString()) {
    return ThrowError("Must give signtype string as argument");
  }

  const String::Utf8Value sign_type(args[0]);
  sign->SignInit(*sign_type);
}


bool Sign::SignUpdate(const char* data, int len) {
  if (!initialised_)
    return false;
  EVP_SignUpdate(&mdctx_, data, len);
  return true;
}


void Sign::SignUpdate(const FunctionCallbackInfo<Value>& args) {
  HandleScope scope(node_isolate);

  Sign* sign = Unwrap<Sign>(args.This());

  ASSERT_IS_STRING_OR_BUFFER(args[0]);

  // Only copy the data if we have to, because it's a string
  int r;
  if (args[0]->IsString()) {
    Local<String> string = args[0].As<String>();
    enum encoding encoding = ParseEncoding(args[1], BINARY);
    if (!StringBytes::IsValidString(string, encoding))
      return ThrowTypeError("Bad input string");
    size_t buflen = StringBytes::StorageSize(string, encoding);
    char* buf = new char[buflen];
    size_t written = StringBytes::Write(buf, buflen, string, encoding);
    r = sign->SignUpdate(buf, written);
    delete[] buf;
  } else {
    char* buf = Buffer::Data(args[0]);
    size_t buflen = Buffer::Length(args[0]);
    r = sign->SignUpdate(buf, buflen);
  }

  if (!r) {
    return ThrowTypeError("SignUpdate fail");
  }
}


bool Sign::SignFinal(const char* key_pem,
                     int key_pem_len,
                     const char* passphrase,
                     unsigned char** sig,
                     unsigned int *sig_len) {
  if (!initialised_) {
    ThrowError("Sign not initalised");
    return false;
  }

  BIO* bp = NULL;
  EVP_PKEY* pkey = NULL;
  bool fatal = true;

  bp = BIO_new(BIO_s_mem());
  if (bp == NULL)
    goto exit;

  if (!BIO_write(bp, key_pem, key_pem_len))
    goto exit;

  pkey = PEM_read_bio_PrivateKey(bp,
                                 NULL,
                                 CryptoPemCallback,
                                 const_cast<char*>(passphrase));
  if (pkey == NULL)
    goto exit;

  if (EVP_SignFinal(&mdctx_, *sig, sig_len, pkey))
    fatal = false;

  initialised_ = false;

 exit:
  if (pkey != NULL)
    EVP_PKEY_free(pkey);
  if (bp != NULL)
    BIO_free_all(bp);

  EVP_MD_CTX_cleanup(&mdctx_);

  if (fatal) {
    unsigned long err = ERR_get_error();
    if (err) {
      ThrowCryptoError(err);
    } else {
      ThrowError("PEM_read_bio_PrivateKey");
    }
    return false;
  }

  return true;
}


void Sign::SignFinal(const FunctionCallbackInfo<Value>& args) {
  HandleScope scope(node_isolate);

  Sign* sign = Unwrap<Sign>(args.This());

  unsigned char* md_value;
  unsigned int md_len;

  unsigned int len = args.Length();
  enum encoding encoding = BUFFER;
  if (len >= 2 && args[1]->IsString()) {
    encoding = ParseEncoding(args[1]->ToString(), BUFFER);
  }

  String::Utf8Value passphrase(args[2]);

  ASSERT_IS_BUFFER(args[0]);
  size_t buf_len = Buffer::Length(args[0]);
  char* buf = Buffer::Data(args[0]);

  md_len = 8192;  // Maximum key size is 8192 bits
  md_value = new unsigned char[md_len];

  bool r = sign->SignFinal(buf,
                           buf_len,
                           len >= 3 && !args[2]->IsNull() ? *passphrase : NULL,
                           &md_value,
                           &md_len);
  if (!r) {
    delete[] md_value;
    md_value = NULL;
    md_len = 0;
  }

  Local<Value> rc = StringBytes::Encode(
      reinterpret_cast<const char*>(md_value), md_len, encoding);
  delete[] md_value;
  args.GetReturnValue().Set(rc);
}


void Verify::Initialize(Environment* env, v8::Handle<v8::Object> target) {
  Local<FunctionTemplate> t = FunctionTemplate::New(New);

  t->InstanceTemplate()->SetInternalFieldCount(1);

  NODE_SET_PROTOTYPE_METHOD(t, "init", VerifyInit);
  NODE_SET_PROTOTYPE_METHOD(t, "update", VerifyUpdate);
  NODE_SET_PROTOTYPE_METHOD(t, "verify", VerifyFinal);

  target->Set(FIXED_ONE_BYTE_STRING(node_isolate, "Verify"), t->GetFunction());
}


void Verify::New(const FunctionCallbackInfo<Value>& args) {
  HandleScope handle_scope(args.GetIsolate());
  Environment* env = Environment::GetCurrent(args.GetIsolate());
  new Verify(env, args.This());
}


void Verify::VerifyInit(const char* verify_type) {
  HandleScope scope(node_isolate);

  assert(md_ == NULL);
  md_ = EVP_get_digestbyname(verify_type);
  if (md_ == NULL) {
    return ThrowError("Unknown message digest");
  }

  EVP_MD_CTX_init(&mdctx_);
  EVP_VerifyInit_ex(&mdctx_, md_, NULL);
  initialised_ = true;
}


void Verify::VerifyInit(const FunctionCallbackInfo<Value>& args) {
  HandleScope scope(node_isolate);

  Verify* verify = Unwrap<Verify>(args.This());

  if (args.Length() == 0 || !args[0]->IsString()) {
    return ThrowError("Must give verifytype string as argument");
  }

  const String::Utf8Value verify_type(args[0]);
  verify->VerifyInit(*verify_type);
}


bool Verify::VerifyUpdate(const char* data, int len) {
  if (!initialised_)
    return false;
  EVP_VerifyUpdate(&mdctx_, data, len);
  return true;
}


void Verify::VerifyUpdate(const FunctionCallbackInfo<Value>& args) {
  HandleScope scope(node_isolate);

  Verify* verify = Unwrap<Verify>(args.This());

  ASSERT_IS_STRING_OR_BUFFER(args[0]);

  // Only copy the data if we have to, because it's a string
  bool r;
  if (args[0]->IsString()) {
    Local<String> string = args[0].As<String>();
    enum encoding encoding = ParseEncoding(args[1], BINARY);
    if (!StringBytes::IsValidString(string, encoding))
      return ThrowTypeError("Bad input string");
    size_t buflen = StringBytes::StorageSize(string, encoding);
    char* buf = new char[buflen];
    size_t written = StringBytes::Write(buf, buflen, string, encoding);
    r = verify->VerifyUpdate(buf, written);
    delete[] buf;
  } else {
    char* buf = Buffer::Data(args[0]);
    size_t buflen = Buffer::Length(args[0]);
    r = verify->VerifyUpdate(buf, buflen);
  }

  if (!r) {
    return ThrowTypeError("VerifyUpdate fail");
  }
}


bool Verify::VerifyFinal(const char* key_pem,
                         int key_pem_len,
                         const char* sig,
                         int siglen) {
  HandleScope scope(node_isolate);

  if (!initialised_) {
    ThrowError("Verify not initalised");
    return false;
  }

  ClearErrorOnReturn clear_error_on_return;
  (void) &clear_error_on_return;  // Silence compiler warning.

  EVP_PKEY* pkey = NULL;
  BIO* bp = NULL;
  X509* x509 = NULL;
  bool fatal = true;
  int r = 0;

  bp = BIO_new(BIO_s_mem());
  if (bp == NULL)
    goto exit;

  if (!BIO_write(bp, key_pem, key_pem_len))
    goto exit;

  // Check if this is a PKCS#8 or RSA public key before trying as X.509.
  // Split this out into a separate function once we have more than one
  // consumer of public keys.
  if (strncmp(key_pem, PUBLIC_KEY_PFX, PUBLIC_KEY_PFX_LEN) == 0) {
    pkey = PEM_read_bio_PUBKEY(bp, NULL, CryptoPemCallback, NULL);
    if (pkey == NULL)
      goto exit;
  } else if (strncmp(key_pem, PUBRSA_KEY_PFX, PUBRSA_KEY_PFX_LEN) == 0) {
    RSA* rsa = PEM_read_bio_RSAPublicKey(bp, NULL, CryptoPemCallback, NULL);
    if (rsa) {
      pkey = EVP_PKEY_new();
      if (pkey)
        EVP_PKEY_set1_RSA(pkey, rsa);
      RSA_free(rsa);
    }
    if (pkey == NULL)
      goto exit;
  } else {
    // X.509 fallback
    x509 = PEM_read_bio_X509(bp, NULL, CryptoPemCallback, NULL);
    if (x509 == NULL)
      goto exit;

    pkey = X509_get_pubkey(x509);
    if (pkey == NULL)
      goto exit;
  }

  fatal = false;
  r = EVP_VerifyFinal(&mdctx_,
                      reinterpret_cast<const unsigned char*>(sig),
                      siglen,
                      pkey);

 exit:
  if (pkey != NULL)
    EVP_PKEY_free(pkey);
  if (bp != NULL)
    BIO_free_all(bp);
  if (x509 != NULL)
    X509_free(x509);

  EVP_MD_CTX_cleanup(&mdctx_);
  initialised_ = false;

  if (fatal) {
    unsigned long err = ERR_get_error();
    ThrowCryptoError(err);
    return false;
  }

  return r == 1;
}


void Verify::VerifyFinal(const FunctionCallbackInfo<Value>& args) {
  HandleScope scope(node_isolate);

  Verify* verify = Unwrap<Verify>(args.This());

  ASSERT_IS_BUFFER(args[0]);
  char* kbuf = Buffer::Data(args[0]);
  ssize_t klen = Buffer::Length(args[0]);

  ASSERT_IS_STRING_OR_BUFFER(args[1]);
  // BINARY works for both buffers and binary strings.
  enum encoding encoding = BINARY;
  if (args.Length() >= 3) {
    encoding = ParseEncoding(args[2]->ToString(), BINARY);
  }

  ssize_t hlen = StringBytes::Size(args[1], encoding);

  // only copy if we need to, because it's a string.
  char* hbuf;
  if (args[1]->IsString()) {
    hbuf = new char[hlen];
    ssize_t hwritten = StringBytes::Write(hbuf, hlen, args[1], encoding);
    assert(hwritten == hlen);
  } else {
    hbuf = Buffer::Data(args[1]);
  }

  bool rc = verify->VerifyFinal(kbuf, klen, hbuf, hlen);
  if (args[1]->IsString()) {
    delete[] hbuf;
  }
  args.GetReturnValue().Set(rc);
}


void DiffieHellman::Initialize(Environment* env, Handle<Object> target) {
  Local<FunctionTemplate> t = FunctionTemplate::New(New);

  t->InstanceTemplate()->SetInternalFieldCount(1);

  NODE_SET_PROTOTYPE_METHOD(t, "generateKeys", GenerateKeys);
  NODE_SET_PROTOTYPE_METHOD(t, "computeSecret", ComputeSecret);
  NODE_SET_PROTOTYPE_METHOD(t, "getPrime", GetPrime);
  NODE_SET_PROTOTYPE_METHOD(t, "getGenerator", GetGenerator);
  NODE_SET_PROTOTYPE_METHOD(t, "getPublicKey", GetPublicKey);
  NODE_SET_PROTOTYPE_METHOD(t, "getPrivateKey", GetPrivateKey);
  NODE_SET_PROTOTYPE_METHOD(t, "setPublicKey", SetPublicKey);
  NODE_SET_PROTOTYPE_METHOD(t, "setPrivateKey", SetPrivateKey);

  target->Set(FIXED_ONE_BYTE_STRING(node_isolate, "DiffieHellman"),
              t->GetFunction());

  Local<FunctionTemplate> t2 = FunctionTemplate::New(DiffieHellmanGroup);
  t2->InstanceTemplate()->SetInternalFieldCount(1);

  NODE_SET_PROTOTYPE_METHOD(t2, "generateKeys", GenerateKeys);
  NODE_SET_PROTOTYPE_METHOD(t2, "computeSecret", ComputeSecret);
  NODE_SET_PROTOTYPE_METHOD(t2, "getPrime", GetPrime);
  NODE_SET_PROTOTYPE_METHOD(t2, "getGenerator", GetGenerator);
  NODE_SET_PROTOTYPE_METHOD(t2, "getPublicKey", GetPublicKey);
  NODE_SET_PROTOTYPE_METHOD(t2, "getPrivateKey", GetPrivateKey);

  target->Set(FIXED_ONE_BYTE_STRING(node_isolate, "DiffieHellmanGroup"),
              t2->GetFunction());
}


bool DiffieHellman::Init(int primeLength) {
  dh = DH_new();
  DH_generate_parameters_ex(dh, primeLength, DH_GENERATOR_2, 0);
  bool result = VerifyContext();
  if (!result)
    return false;
  initialised_ = true;
  return true;
}


bool DiffieHellman::Init(const char* p, int p_len) {
  dh = DH_new();
  dh->p = BN_bin2bn(reinterpret_cast<const unsigned char*>(p), p_len, 0);
  dh->g = BN_new();
  if (!BN_set_word(dh->g, 2))
    return false;
  bool result = VerifyContext();
  if (!result)
    return false;
  initialised_ = true;
  return true;
}


bool DiffieHellman::Init(const char* p, int p_len, const char* g, int g_len) {
  dh = DH_new();
  dh->p = BN_bin2bn(reinterpret_cast<const unsigned char*>(p), p_len, 0);
  dh->g = BN_bin2bn(reinterpret_cast<const unsigned char*>(g), g_len, 0);
  initialised_ = true;
  return true;
}


void DiffieHellman::DiffieHellmanGroup(
    const FunctionCallbackInfo<Value>& args) {
  HandleScope scope(node_isolate);

  Environment* env = Environment::GetCurrent(args.GetIsolate());
  DiffieHellman* diffieHellman = new DiffieHellman(env, args.This());

  if (args.Length() != 1 || !args[0]->IsString()) {
    return ThrowError("No group name given");
  }

  const String::Utf8Value group_name(args[0]);
  for (unsigned int i = 0; i < ARRAY_SIZE(modp_groups); ++i) {
    const modp_group* it = modp_groups + i;

    if (strcasecmp(*group_name, it->name) != 0)
      continue;

    diffieHellman->Init(it->prime,
                        it->prime_size,
                        it->gen,
                        it->gen_size);
    return;
  }

  ThrowError("Unknown group");
}


void DiffieHellman::New(const FunctionCallbackInfo<Value>& args) {
  HandleScope scope(node_isolate);

  Environment* env = Environment::GetCurrent(args.GetIsolate());
  DiffieHellman* diffieHellman =
      new DiffieHellman(env, args.This());
  bool initialized = false;

  if (args.Length() > 0) {
    if (args[0]->IsInt32()) {
      initialized = diffieHellman->Init(args[0]->Int32Value());
    } else {
      initialized = diffieHellman->Init(Buffer::Data(args[0]),
                                        Buffer::Length(args[0]));
    }
  }

  if (!initialized) {
    return ThrowError("Initialization failed");
  }
}


void DiffieHellman::GenerateKeys(const FunctionCallbackInfo<Value>& args) {
  HandleScope scope(node_isolate);

  DiffieHellman* diffieHellman = Unwrap<DiffieHellman>(args.This());

  if (!diffieHellman->initialised_) {
    return ThrowError("Not initialized");
  }

  if (!DH_generate_key(diffieHellman->dh)) {
    return ThrowError("Key generation failed");
  }

  int dataSize = BN_num_bytes(diffieHellman->dh->pub_key);
  char* data = new char[dataSize];
  BN_bn2bin(diffieHellman->dh->pub_key,
            reinterpret_cast<unsigned char*>(data));

  args.GetReturnValue().Set(Encode(data, dataSize, BUFFER));
  delete[] data;
}


void DiffieHellman::GetPrime(const FunctionCallbackInfo<Value>& args) {
  HandleScope scope(node_isolate);

  DiffieHellman* diffieHellman = Unwrap<DiffieHellman>(args.This());

  if (!diffieHellman->initialised_) {
    return ThrowError("Not initialized");
  }

  int dataSize = BN_num_bytes(diffieHellman->dh->p);
  char* data = new char[dataSize];
  BN_bn2bin(diffieHellman->dh->p, reinterpret_cast<unsigned char*>(data));

  args.GetReturnValue().Set(Encode(data, dataSize, BUFFER));
  delete[] data;
}


void DiffieHellman::GetGenerator(const FunctionCallbackInfo<Value>& args) {
  HandleScope scope(node_isolate);

  DiffieHellman* diffieHellman = Unwrap<DiffieHellman>(args.This());

  if (!diffieHellman->initialised_) {
    return ThrowError("Not initialized");
  }

  int dataSize = BN_num_bytes(diffieHellman->dh->g);
  char* data = new char[dataSize];
  BN_bn2bin(diffieHellman->dh->g, reinterpret_cast<unsigned char*>(data));

  args.GetReturnValue().Set(Encode(data, dataSize, BUFFER));
  delete[] data;
}


void DiffieHellman::GetPublicKey(const FunctionCallbackInfo<Value>& args) {
  HandleScope scope(node_isolate);

  DiffieHellman* diffieHellman = Unwrap<DiffieHellman>(args.This());

  if (!diffieHellman->initialised_) {
    return ThrowError("Not initialized");
  }

  if (diffieHellman->dh->pub_key == NULL) {
    return ThrowError("No public key - did you forget to generate one?");
  }

  int dataSize = BN_num_bytes(diffieHellman->dh->pub_key);
  char* data = new char[dataSize];
  BN_bn2bin(diffieHellman->dh->pub_key,
            reinterpret_cast<unsigned char*>(data));

  args.GetReturnValue().Set(Encode(data, dataSize, BUFFER));
  delete[] data;
}


void DiffieHellman::GetPrivateKey(const FunctionCallbackInfo<Value>& args) {
  HandleScope scope(node_isolate);

  DiffieHellman* diffieHellman = Unwrap<DiffieHellman>(args.This());

  if (!diffieHellman->initialised_) {
    return ThrowError("Not initialized");
  }

  if (diffieHellman->dh->priv_key == NULL) {
    return ThrowError("No private key - did you forget to generate one?");
  }

  int dataSize = BN_num_bytes(diffieHellman->dh->priv_key);
  char* data = new char[dataSize];
  BN_bn2bin(diffieHellman->dh->priv_key,
            reinterpret_cast<unsigned char*>(data));

  args.GetReturnValue().Set(Encode(data, dataSize, BUFFER));
  delete[] data;
}


void DiffieHellman::ComputeSecret(const FunctionCallbackInfo<Value>& args) {
  HandleScope scope(node_isolate);

  DiffieHellman* diffieHellman = Unwrap<DiffieHellman>(args.This());

  if (!diffieHellman->initialised_) {
    return ThrowError("Not initialized");
  }

  ClearErrorOnReturn clear_error_on_return;
  (void) &clear_error_on_return;  // Silence compiler warning.
  BIGNUM* key = NULL;

  if (args.Length() == 0) {
    return ThrowError("First argument must be other party's public key");
  } else {
    ASSERT_IS_BUFFER(args[0]);
    key = BN_bin2bn(
        reinterpret_cast<unsigned char*>(Buffer::Data(args[0])),
        Buffer::Length(args[0]),
        0);
  }

  int dataSize = DH_size(diffieHellman->dh);
  char* data = new char[dataSize];

  int size = DH_compute_key(reinterpret_cast<unsigned char*>(data),
                            key,
                            diffieHellman->dh);

  if (size == -1) {
    int checkResult;
    int checked;

    checked = DH_check_pub_key(diffieHellman->dh, key, &checkResult);
    BN_free(key);
    delete[] data;

    if (!checked) {
      return ThrowError("Invalid key");
    } else if (checkResult) {
      if (checkResult & DH_CHECK_PUBKEY_TOO_SMALL) {
        return ThrowError("Supplied key is too small");
      } else if (checkResult & DH_CHECK_PUBKEY_TOO_LARGE) {
        return ThrowError("Supplied key is too large");
      } else {
        return ThrowError("Invalid key");
      }
    } else {
      return ThrowError("Invalid key");
    }
  }

  BN_free(key);
  assert(size >= 0);

  // DH_size returns number of bytes in a prime number
  // DH_compute_key returns number of bytes in a remainder of exponent, which
  // may have less bytes than a prime number. Therefore add 0-padding to the
  // allocated buffer.
  if (size != dataSize) {
    assert(dataSize > size);
    memmove(data + dataSize - size, data, size);
    memset(data, 0, dataSize - size);
  }

  args.GetReturnValue().Set(Encode(data, dataSize, BUFFER));
  delete[] data;
}


void DiffieHellman::SetPublicKey(const FunctionCallbackInfo<Value>& args) {
  HandleScope scope(node_isolate);

  DiffieHellman* diffieHellman = Unwrap<DiffieHellman>(args.This());

  if (!diffieHellman->initialised_) {
    return ThrowError("Not initialized");
  }

  if (args.Length() == 0) {
    return ThrowError("First argument must be public key");
  } else {
    ASSERT_IS_BUFFER(args[0]);
    diffieHellman->dh->pub_key = BN_bin2bn(
        reinterpret_cast<unsigned char*>(Buffer::Data(args[0])),
        Buffer::Length(args[0]), 0);
  }
}


void DiffieHellman::SetPrivateKey(const FunctionCallbackInfo<Value>& args) {
  HandleScope scope(node_isolate);

  DiffieHellman* diffieHellman = Unwrap<DiffieHellman>(args.This());

  if (!diffieHellman->initialised_) {
    return ThrowError("Not initialized");
  }

  if (args.Length() == 0) {
    return ThrowError("First argument must be private key");
  } else {
    ASSERT_IS_BUFFER(args[0]);
    diffieHellman->dh->priv_key = BN_bin2bn(
        reinterpret_cast<unsigned char*>(Buffer::Data(args[0])),
        Buffer::Length(args[0]),
        0);
  }
}


bool DiffieHellman::VerifyContext() {
  int codes;
  if (!DH_check(dh, &codes))
    return false;
  if (codes & DH_CHECK_P_NOT_SAFE_PRIME)
    return false;
  if (codes & DH_CHECK_P_NOT_PRIME)
    return false;
  if (codes & DH_UNABLE_TO_CHECK_GENERATOR)
    return false;
  if (codes & DH_NOT_SUITABLE_GENERATOR)
    return false;
  return true;
}


class PBKDF2Request : public AsyncWrap {
 public:
  PBKDF2Request(Environment* env,
                Local<Object> object,
                ssize_t passlen,
                char* pass,
                ssize_t saltlen,
                char* salt,
                ssize_t iter,
                ssize_t keylen)
      : AsyncWrap(env, object),
        error_(0),
        passlen_(passlen),
        pass_(pass),
        saltlen_(saltlen),
        salt_(salt),
        keylen_(keylen),
        key_(static_cast<char*>(malloc(keylen))),
        iter_(iter) {
    if (key() == NULL)
      FatalError("node::PBKDF2Request()", "Out of Memory");
  }

  ~PBKDF2Request() {
    persistent().Dispose();
  }

  uv_work_t* work_req() {
    return &work_req_;
  }

  inline ssize_t passlen() const {
    return passlen_;
  }

  inline char* pass() const {
    return pass_;
  }

  inline ssize_t saltlen() const {
    return saltlen_;
  }

  inline char* salt() const {
    return salt_;
  }

  inline ssize_t keylen() const {
    return keylen_;
  }

  inline char* key() const {
    return key_;
  }

  inline ssize_t iter() const {
    return iter_;
  }

  inline void release() {
    free(pass_);
    passlen_ = 0;
    free(salt_);
    saltlen_ = 0;
    free(key_);
    keylen_ = 0;
  }

  inline int error() const {
    return error_;
  }

  inline void set_error(int err) {
    error_ = err;
  }

  // TODO(trevnorris): Make private and make work with CONTAINER_OF macro.
  uv_work_t work_req_;

 private:
  int error_;
  ssize_t passlen_;
  char* pass_;
  ssize_t saltlen_;
  char* salt_;
  ssize_t keylen_;
  char* key_;
  ssize_t iter_;
};


void EIO_PBKDF2(PBKDF2Request* req) {
  req->set_error(PKCS5_PBKDF2_HMAC_SHA1(
    req->pass(),
    req->passlen(),
    reinterpret_cast<unsigned char*>(req->salt()),
    req->saltlen(),
    req->iter(),
    req->keylen(),
    reinterpret_cast<unsigned char*>(req->key())));
  memset(req->pass(), 0, req->passlen());
  memset(req->salt(), 0, req->saltlen());
}


void EIO_PBKDF2(uv_work_t* work_req) {
  PBKDF2Request* req = CONTAINER_OF(work_req, PBKDF2Request, work_req_);
  EIO_PBKDF2(req);
}


void EIO_PBKDF2After(PBKDF2Request* req, Local<Value> argv[2]) {
  if (req->error()) {
    argv[0] = Undefined(node_isolate);
    argv[1] = Encode(req->key(), req->keylen(), BUFFER);
    memset(req->key(), 0, req->keylen());
  } else {
    argv[0] = Exception::Error(
        FIXED_ONE_BYTE_STRING(node_isolate, "PBKDF2 error"));
    argv[1] = Undefined(node_isolate);
  }
}


void EIO_PBKDF2After(uv_work_t* work_req, int status) {
  assert(status == 0);
  PBKDF2Request* req = CONTAINER_OF(work_req, PBKDF2Request, work_req_);
  Environment* env = req->env();
  HandleScope handle_scope(env->isolate());
  Context::Scope context_scope(env->context());
  Local<Value> argv[2];
  EIO_PBKDF2After(req, argv);
  req->MakeCallback(env->ondone_string(), ARRAY_SIZE(argv), argv);
  req->release();
  delete req;
}


void PBKDF2(const FunctionCallbackInfo<Value>& args) {
  HandleScope handle_scope(args.GetIsolate());
  Environment* env = Environment::GetCurrent(args.GetIsolate());

  const char* type_error = NULL;
  char* pass = NULL;
  char* salt = NULL;
  ssize_t passlen = -1;
  ssize_t saltlen = -1;
  ssize_t keylen = -1;
  ssize_t pass_written = -1;
  ssize_t salt_written = -1;
  ssize_t iter = -1;
  PBKDF2Request* req = NULL;
  Local<Object> obj;

  if (args.Length() != 4 && args.Length() != 5) {
    type_error = "Bad parameter";
    goto err;
  }

  ASSERT_IS_BUFFER(args[0]);
  passlen = Buffer::Length(args[0]);
  if (passlen < 0) {
    type_error = "Bad password";
    goto err;
  }

  pass = static_cast<char*>(malloc(passlen));
  if (pass == NULL) {
    FatalError("node::PBKDF2()", "Out of Memory");
  }
  pass_written = DecodeWrite(pass, passlen, args[0], BINARY);
  assert(pass_written == passlen);

  ASSERT_IS_BUFFER(args[1]);
  saltlen = Buffer::Length(args[1]);
  if (saltlen < 0) {
    type_error = "Bad salt";
    goto err;
  }

  salt = static_cast<char*>(malloc(saltlen));
  if (salt == NULL) {
    FatalError("node::PBKDF2()", "Out of Memory");
  }
  salt_written = DecodeWrite(salt, saltlen, args[1], BINARY);
  assert(salt_written == saltlen);

  if (!args[2]->IsNumber()) {
    type_error = "Iterations not a number";
    goto err;
  }

  iter = args[2]->Int32Value();
  if (iter < 0) {
    type_error = "Bad iterations";
    goto err;
  }

  if (!args[3]->IsNumber()) {
    type_error = "Key length not a number";
    goto err;
  }

  keylen = args[3]->Int32Value();
  if (keylen < 0) {
    type_error = "Bad key length";
    goto err;
  }

  obj = Object::New();
  req = new PBKDF2Request(env, obj, passlen, pass, saltlen, salt, iter, keylen);

  if (args[4]->IsFunction()) {
    obj->Set(env->ondone_string(), args[4]);
    uv_queue_work(env->event_loop(),
                  req->work_req(),
                  EIO_PBKDF2,
                  EIO_PBKDF2After);
  } else {
    Local<Value> argv[2];
    EIO_PBKDF2(req);
    EIO_PBKDF2After(req, argv);
    if (argv[0]->IsObject())
      ThrowException(argv[0]);
    else
      args.GetReturnValue().Set(argv[1]);
  }
  return;

 err:
  free(salt);
  free(pass);
  return ThrowTypeError(type_error);
}


// Only instantiate within a valid HandleScope.
class RandomBytesRequest : public AsyncWrap {
 public:
  RandomBytesRequest(Environment* env, Local<Object> object, size_t size)
      : AsyncWrap(env, object),
        error_(0),
        size_(size),
        data_(static_cast<char*>(malloc(size))) {
    if (data() == NULL)
      FatalError("node::RandomBytesRequest()", "Out of Memory");
  }

  ~RandomBytesRequest() {
    persistent().Dispose();
  }

  uv_work_t* work_req() {
    return &work_req_;
  }

  inline size_t size() const {
    return size_;
  }

  inline char* data() const {
    return data_;
  }

  inline void release() {
    free(data_);
    size_ = 0;
  }

  inline void return_memory(char** d, size_t* len) {
    *d = data_;
    data_ = NULL;
    *len = size_;
    size_ = 0;
  }

  inline unsigned long error() const {
    return error_;
  }

  inline void set_error(unsigned long err) {
    error_ = err;
  }

  // TODO(trevnorris): Make private and make work with CONTAINER_OF macro.
  uv_work_t work_req_;

 private:
  unsigned long error_;
  size_t size_;
  char* data_;
};


template <bool pseudoRandom>
void RandomBytesWork(uv_work_t* work_req) {
  RandomBytesRequest* req = CONTAINER_OF(work_req,
                                         RandomBytesRequest,
                                         work_req_);
  int r;

  if (pseudoRandom == true) {
    r = RAND_pseudo_bytes(reinterpret_cast<unsigned char*>(req->data()),
                          req->size());
  } else {
    r = RAND_bytes(reinterpret_cast<unsigned char*>(req->data()), req->size());
  }

  // RAND_bytes() returns 0 on error. RAND_pseudo_bytes() returns 0 when the
  // result is not cryptographically strong - but that's not an error.
  if (r == 0 && pseudoRandom == false) {
    req->set_error(ERR_get_error());
  } else if (r == -1) {
    req->set_error(static_cast<unsigned long>(-1));
  }
}


// don't call this function without a valid HandleScope
void RandomBytesCheck(RandomBytesRequest* req, Local<Value> argv[2]) {
  if (req->error()) {
    char errmsg[256] = "Operation not supported";

    if (req->error() != static_cast<unsigned long>(-1))
      ERR_error_string_n(req->error(), errmsg, sizeof errmsg);

    argv[0] = Exception::Error(OneByteString(node_isolate, errmsg));
    argv[1] = Null(node_isolate);
    req->release();
  } else {
    char* data = NULL;
    size_t size;
    req->return_memory(&data, &size);
    argv[0] = Null(node_isolate);
    argv[1] = Buffer::Use(data, size);
  }
}


void RandomBytesAfter(uv_work_t* work_req, int status) {
  assert(status == 0);
  RandomBytesRequest* req = CONTAINER_OF(work_req,
                                         RandomBytesRequest,
                                         work_req_);
  Environment* env = req->env();
  HandleScope handle_scope(env->isolate());
  Context::Scope context_scope(env->context());
  Local<Value> argv[2];
  RandomBytesCheck(req, argv);
  req->MakeCallback(env->ondone_string(), ARRAY_SIZE(argv), argv);
  delete req;
}


template <bool pseudoRandom>
void RandomBytes(const FunctionCallbackInfo<Value>& args) {
  HandleScope handle_scope(args.GetIsolate());
  Environment* env = Environment::GetCurrent(args.GetIsolate());

  // maybe allow a buffer to write to? cuts down on object creation
  // when generating random data in a loop
  if (!args[0]->IsUint32()) {
    return ThrowTypeError("Argument #1 must be number > 0");
  }

  const uint32_t size = args[0]->Uint32Value();
  if (size > Buffer::kMaxLength) {
    return ThrowTypeError("size > Buffer::kMaxLength");
  }

  Local<Object> obj = Object::New();
  RandomBytesRequest* req = new RandomBytesRequest(env, obj, size);

  if (args[1]->IsFunction()) {
    obj->Set(FIXED_ONE_BYTE_STRING(node_isolate, "ondone"), args[1]);
    uv_queue_work(env->event_loop(),
                  req->work_req(),
                  RandomBytesWork<pseudoRandom>,
                  RandomBytesAfter);
    args.GetReturnValue().Set(obj);
  } else {
    Local<Value> argv[2];
    RandomBytesWork<pseudoRandom>(req->work_req());
    RandomBytesCheck(req, argv);
    delete req;

    if (!argv[0]->IsNull())
      ThrowException(argv[0]);
    else
      args.GetReturnValue().Set(argv[1]);
  }
}


void GetSSLCiphers(const FunctionCallbackInfo<Value>& args) {
  HandleScope scope(node_isolate);

  SSL_CTX* ctx = SSL_CTX_new(TLSv1_server_method());
  if (ctx == NULL) {
    return ThrowError("SSL_CTX_new() failed.");
  }

  SSL* ssl = SSL_new(ctx);
  if (ssl == NULL) {
    SSL_CTX_free(ctx);
    return ThrowError("SSL_new() failed.");
  }

  Local<Array> arr = Array::New();
  STACK_OF(SSL_CIPHER)* ciphers = SSL_get_ciphers(ssl);

  for (int i = 0; i < sk_SSL_CIPHER_num(ciphers); ++i) {
    SSL_CIPHER* cipher = sk_SSL_CIPHER_value(ciphers, i);
    arr->Set(i, OneByteString(node_isolate, SSL_CIPHER_get_name(cipher)));
  }

  SSL_free(ssl);
  SSL_CTX_free(ctx);

  args.GetReturnValue().Set(arr);
}


template <class TypeName>
static void array_push_back(const TypeName* md,
                            const char* from,
                            const char* to,
                            void* arg) {
  Local<Array>& arr = *static_cast<Local<Array>*>(arg);
  arr->Set(arr->Length(), OneByteString(node_isolate, from));
}


void GetCiphers(const FunctionCallbackInfo<Value>& args) {
  HandleScope scope(node_isolate);
  Local<Array> arr = Array::New();
  EVP_CIPHER_do_all_sorted(array_push_back<EVP_CIPHER>, &arr);
  args.GetReturnValue().Set(arr);
}


void GetHashes(const FunctionCallbackInfo<Value>& args) {
  HandleScope scope(node_isolate);
  Local<Array> arr = Array::New();
  EVP_MD_do_all_sorted(array_push_back<EVP_MD>, &arr);
  args.GetReturnValue().Set(arr);
}


void Certificate::Initialize(Handle<Object> target) {
  HandleScope scope(node_isolate);

  Local<FunctionTemplate> t = FunctionTemplate::New(New);

  t->InstanceTemplate()->SetInternalFieldCount(1);

  NODE_SET_PROTOTYPE_METHOD(t, "verifySpkac", VerifySpkac);
  NODE_SET_PROTOTYPE_METHOD(t, "exportPublicKey", ExportPublicKey);
  NODE_SET_PROTOTYPE_METHOD(t, "exportChallenge", ExportChallenge);

  target->Set(FIXED_ONE_BYTE_STRING(node_isolate, "Certificate"),
              t->GetFunction());
}


void Certificate::New(const FunctionCallbackInfo<Value>& args) {
  HandleScope handle_scope(args.GetIsolate());
  Environment* env = Environment::GetCurrent(args.GetIsolate());
  new Certificate(env, args.This());
}


bool Certificate::VerifySpkac(const char* data, unsigned int len) {
  bool i = 0;
  EVP_PKEY* pkey = NULL;
  NETSCAPE_SPKI* spki = NULL;

  spki = NETSCAPE_SPKI_b64_decode(data, len);
  if (spki == NULL)
    goto exit;

  pkey = X509_PUBKEY_get(spki->spkac->pubkey);
  if (pkey == NULL)
    goto exit;

  i = NETSCAPE_SPKI_verify(spki, pkey) > 0;

 exit:
  if (pkey != NULL)
    EVP_PKEY_free(pkey);

  if (spki != NULL)
    NETSCAPE_SPKI_free(spki);

  return i;
}


void Certificate::VerifySpkac(const FunctionCallbackInfo<Value>& args) {
  HandleScope scope(node_isolate);

  Certificate* certificate = Unwrap<Certificate>(args.This());
  bool i = false;

  if (args.Length() < 1)
    return ThrowTypeError("Missing argument");

  ASSERT_IS_BUFFER(args[0]);

  size_t length = Buffer::Length(args[0]);
  if (length == 0)
    return args.GetReturnValue().Set(i);

  char* data = Buffer::Data(args[0]);
  assert(data != NULL);

  i = certificate->VerifySpkac(data, length) > 0;

  args.GetReturnValue().Set(i);
}


const char* Certificate::ExportPublicKey(const char* data, int len) {
  char* buf = NULL;
  EVP_PKEY* pkey = NULL;
  NETSCAPE_SPKI* spki = NULL;

  BIO* bio = BIO_new(BIO_s_mem());
  if (bio == NULL)
    goto exit;

  spki = NETSCAPE_SPKI_b64_decode(data, len);
  if (spki == NULL)
    goto exit;

  pkey = NETSCAPE_SPKI_get_pubkey(spki);
  if (pkey == NULL)
    goto exit;

  if (PEM_write_bio_PUBKEY(bio, pkey) <= 0)
    goto exit;

  BIO_write(bio, "\0", 1);
  BUF_MEM* ptr;
  BIO_get_mem_ptr(bio, &ptr);

  buf = new char[ptr->length];
  memcpy(buf, ptr->data, ptr->length);

 exit:
  if (pkey != NULL)
    EVP_PKEY_free(pkey);

  if (spki != NULL)
    NETSCAPE_SPKI_free(spki);

  if (bio != NULL)
    BIO_free_all(bio);

  return buf;
}


void Certificate::ExportPublicKey(const FunctionCallbackInfo<Value>& args) {
  HandleScope scope(node_isolate);

  Certificate* certificate = Unwrap<Certificate>(args.This());

  if (args.Length() < 1)
    return ThrowTypeError("Missing argument");

  ASSERT_IS_BUFFER(args[0]);

  size_t length = Buffer::Length(args[0]);
  if (length == 0)
    return args.GetReturnValue().SetEmptyString();

  char* data = Buffer::Data(args[0]);
  assert(data != NULL);

  const char* pkey = certificate->ExportPublicKey(data, length);
  if (pkey == NULL)
    return args.GetReturnValue().SetEmptyString();

  Local<Value> out = Encode(pkey, strlen(pkey), BUFFER);

  delete[] pkey;

  args.GetReturnValue().Set(out);
}


const char* Certificate::ExportChallenge(const char* data, int len) {
  NETSCAPE_SPKI* sp = NULL;

  sp = NETSCAPE_SPKI_b64_decode(data, len);
  if (sp == NULL)
    return NULL;

  const char* buf = NULL;
  buf = reinterpret_cast<const char*>(ASN1_STRING_data(sp->spkac->challenge));

  return buf;
}


void Certificate::ExportChallenge(const FunctionCallbackInfo<Value>& args) {
  HandleScope scope(node_isolate);

  Certificate* crt = Unwrap<Certificate>(args.This());

  if (args.Length() < 1)
    return ThrowTypeError("Missing argument");

  ASSERT_IS_BUFFER(args[0]);

  size_t len = Buffer::Length(args[0]);
  if (len == 0)
    return args.GetReturnValue().SetEmptyString();

  char* data = Buffer::Data(args[0]);
  assert(data != NULL);

  const char* cert = crt->ExportChallenge(data, len);
  if (cert == NULL)
    return args.GetReturnValue().SetEmptyString();

  Local<Value> outString = Encode(cert, strlen(cert), BUFFER);

  delete[] cert;

  args.GetReturnValue().Set(outString);
}


void InitCryptoOnce() {
  SSL_library_init();
  OpenSSL_add_all_algorithms();
  OpenSSL_add_all_digests();
  SSL_load_error_strings();
  ERR_load_crypto_strings();

  crypto_lock_init();
  CRYPTO_set_locking_callback(crypto_lock_cb);
  CRYPTO_THREADID_set_callback(crypto_threadid_cb);

  // Turn off compression. Saves memory and protects against BEAST attacks.
#if !defined(OPENSSL_NO_COMP)
#if OPENSSL_VERSION_NUMBER < 0x00908000L
  STACK_OF(SSL_COMP)* comp_methods = SSL_COMP_get_compression_method();
#else
  STACK_OF(SSL_COMP)* comp_methods = SSL_COMP_get_compression_methods();
#endif
  sk_SSL_COMP_zero(comp_methods);
  assert(sk_SSL_COMP_num(comp_methods) == 0);
#endif
}


// FIXME(bnoordhuis) Handle global init correctly.
void InitCrypto(Handle<Object> target,
                Handle<Value> unused,
                Handle<Context> context) {
  static uv_once_t init_once = UV_ONCE_INIT;
  uv_once(&init_once, InitCryptoOnce);

  Environment* env = Environment::GetCurrent(context);
  SecureContext::Initialize(env, target);
  Connection::Initialize(env, target);
  CipherBase::Initialize(env, target);
  DiffieHellman::Initialize(env, target);
  Hmac::Initialize(env, target);
  Hash::Initialize(env, target);
  Sign::Initialize(env, target);
  Verify::Initialize(env, target);
  Certificate::Initialize(target);

  NODE_SET_METHOD(target, "PBKDF2", PBKDF2);
  NODE_SET_METHOD(target, "randomBytes", RandomBytes<false>);
  NODE_SET_METHOD(target, "pseudoRandomBytes", RandomBytes<true>);
  NODE_SET_METHOD(target, "getSSLCiphers", GetSSLCiphers);
  NODE_SET_METHOD(target, "getCiphers", GetCiphers);
  NODE_SET_METHOD(target, "getHashes", GetHashes);
}

}  // namespace crypto
}  // namespace node

NODE_MODULE_CONTEXT_AWARE(node_crypto, node::crypto::InitCrypto)<|MERGE_RESOLUTION|>--- conflicted
+++ resolved
@@ -852,9 +852,9 @@
   NODE_SET_PROTOTYPE_METHOD(t, "isInitFinished", IsInitFinished);
   NODE_SET_PROTOTYPE_METHOD(t, "verifyError", VerifyError);
   NODE_SET_PROTOTYPE_METHOD(t, "getCurrentCipher", GetCurrentCipher);
-  NODE_SET_PROTOTYPE_METHOD(t, "receivedShutdown", ReceivedShutdown);
   NODE_SET_PROTOTYPE_METHOD(t, "endParser", EndParser);
   NODE_SET_PROTOTYPE_METHOD(t, "renegotiate", Renegotiate);
+  NODE_SET_PROTOTYPE_METHOD(t, "shutdown", Shutdown);
 
 #ifdef OPENSSL_NPN_NEGOTIATED
   NODE_SET_PROTOTYPE_METHOD(t, "getNegotiatedProtocol", GetNegotiatedProto);
@@ -1042,592 +1042,11 @@
               OneByteString(node_isolate, mem->data, mem->length));
     (void) BIO_reset(bio);
 
-<<<<<<< HEAD
     ASN1_TIME_print(bio, X509_get_notAfter(peer_cert));
     BIO_get_mem_ptr(bio, &mem);
     info->Set(env->valid_to_string(),
               OneByteString(node_isolate, mem->data, mem->length));
     BIO_free_all(bio);
-=======
-void Connection::Initialize(Handle<Object> target) {
-  HandleScope scope;
-
-  Local<FunctionTemplate> t = FunctionTemplate::New(Connection::New);
-  t->InstanceTemplate()->SetInternalFieldCount(1);
-  t->SetClassName(String::NewSymbol("Connection"));
-
-  NODE_SET_PROTOTYPE_METHOD(t, "encIn", Connection::EncIn);
-  NODE_SET_PROTOTYPE_METHOD(t, "clearOut", Connection::ClearOut);
-  NODE_SET_PROTOTYPE_METHOD(t, "clearIn", Connection::ClearIn);
-  NODE_SET_PROTOTYPE_METHOD(t, "encOut", Connection::EncOut);
-  NODE_SET_PROTOTYPE_METHOD(t, "clearPending", Connection::ClearPending);
-  NODE_SET_PROTOTYPE_METHOD(t, "encPending", Connection::EncPending);
-  NODE_SET_PROTOTYPE_METHOD(t, "getPeerCertificate", Connection::GetPeerCertificate);
-  NODE_SET_PROTOTYPE_METHOD(t, "getSession", Connection::GetSession);
-  NODE_SET_PROTOTYPE_METHOD(t, "setSession", Connection::SetSession);
-  NODE_SET_PROTOTYPE_METHOD(t, "loadSession", Connection::LoadSession);
-  NODE_SET_PROTOTYPE_METHOD(t, "isSessionReused", Connection::IsSessionReused);
-  NODE_SET_PROTOTYPE_METHOD(t, "isInitFinished", Connection::IsInitFinished);
-  NODE_SET_PROTOTYPE_METHOD(t, "verifyError", Connection::VerifyError);
-  NODE_SET_PROTOTYPE_METHOD(t, "getCurrentCipher", Connection::GetCurrentCipher);
-  NODE_SET_PROTOTYPE_METHOD(t, "start", Connection::Start);
-  NODE_SET_PROTOTYPE_METHOD(t, "shutdown", Connection::Shutdown);
-  NODE_SET_PROTOTYPE_METHOD(t, "close", Connection::Close);
-
-#ifdef OPENSSL_NPN_NEGOTIATED
-  NODE_SET_PROTOTYPE_METHOD(t, "getNegotiatedProtocol", Connection::GetNegotiatedProto);
-  NODE_SET_PROTOTYPE_METHOD(t, "setNPNProtocols", Connection::SetNPNProtocols);
-#endif
-
-
-#ifdef SSL_CTRL_SET_TLSEXT_SERVERNAME_CB
-  NODE_SET_PROTOTYPE_METHOD(t, "getServername", Connection::GetServername);
-  NODE_SET_PROTOTYPE_METHOD(t, "setSNICallback",  Connection::SetSNICallback);
-#endif
-
-  target->Set(String::NewSymbol("Connection"), t->GetFunction());
-}
-
-
-static int VerifyCallback(int preverify_ok, X509_STORE_CTX *ctx) {
-  // Quoting SSL_set_verify(3ssl):
-  //
-  //   The VerifyCallback function is used to control the behaviour when
-  //   the SSL_VERIFY_PEER flag is set. It must be supplied by the
-  //   application and receives two arguments: preverify_ok indicates,
-  //   whether the verification of the certificate in question was passed
-  //   (preverify_ok=1) or not (preverify_ok=0). x509_ctx is a pointer to
-  //   the complete context used for the certificate chain verification.
-  //
-  //   The certificate chain is checked starting with the deepest nesting
-  //   level (the root CA certificate) and worked upward to the peer's
-  //   certificate.  At each level signatures and issuer attributes are
-  //   checked.  Whenever a verification error is found, the error number is
-  //   stored in x509_ctx and VerifyCallback is called with preverify_ok=0.
-  //   By applying X509_CTX_store_* functions VerifyCallback can locate the
-  //   certificate in question and perform additional steps (see EXAMPLES).
-  //   If no error is found for a certificate, VerifyCallback is called
-  //   with preverify_ok=1 before advancing to the next level.
-  //
-  //   The return value of VerifyCallback controls the strategy of the
-  //   further verification process. If VerifyCallback returns 0, the
-  //   verification process is immediately stopped with "verification
-  //   failed" state. If SSL_VERIFY_PEER is set, a verification failure
-  //   alert is sent to the peer and the TLS/SSL handshake is terminated. If
-  //   VerifyCallback returns 1, the verification process is continued. If
-  //   VerifyCallback always returns 1, the TLS/SSL handshake will not be
-  //   terminated with respect to verification failures and the connection
-  //   will be established. The calling process can however retrieve the
-  //   error code of the last verification error using
-  //   SSL_get_verify_result(3) or by maintaining its own error storage
-  //   managed by VerifyCallback.
-  //
-  //   If no VerifyCallback is specified, the default callback will be
-  //   used.  Its return value is identical to preverify_ok, so that any
-  //   verification failure will lead to a termination of the TLS/SSL
-  //   handshake with an alert message, if SSL_VERIFY_PEER is set.
-  //
-  // Since we cannot perform I/O quickly enough in this callback, we ignore
-  // all preverify_ok errors and let the handshake continue. It is
-  // imparative that the user use Connection::VerifyError after the
-  // 'secure' callback has been made.
-  return 1;
-}
-
-#ifdef OPENSSL_NPN_NEGOTIATED
-
-int Connection::AdvertiseNextProtoCallback_(SSL *s,
-                                            const unsigned char** data,
-                                            unsigned int *len,
-                                            void *arg) {
-
-  Connection *p = static_cast<Connection*>(SSL_get_app_data(s));
-
-  if (p->npnProtos_.IsEmpty()) {
-    // No initialization - no NPN protocols
-    *data = reinterpret_cast<const unsigned char*>("");
-    *len = 0;
-  } else {
-    *data = reinterpret_cast<const unsigned char*>(Buffer::Data(p->npnProtos_));
-    *len = Buffer::Length(p->npnProtos_);
-  }
-
-  return SSL_TLSEXT_ERR_OK;
-}
-
-int Connection::SelectNextProtoCallback_(SSL *s,
-                             unsigned char** out, unsigned char* outlen,
-                             const unsigned char* in,
-                             unsigned int inlen, void *arg) {
-  Connection *p = static_cast<Connection*> SSL_get_app_data(s);
-
-  // Release old protocol handler if present
-  if (!p->selectedNPNProto_.IsEmpty()) {
-    p->selectedNPNProto_.Dispose();
-  }
-
-  if (p->npnProtos_.IsEmpty()) {
-    // We should at least select one protocol
-    // If server is using NPN
-    *out = reinterpret_cast<unsigned char*>(const_cast<char*>("http/1.1"));
-    *outlen = 8;
-
-    // set status unsupported
-    p->selectedNPNProto_ = Persistent<Value>::New(False());
-
-    return SSL_TLSEXT_ERR_OK;
-  }
-
-  const unsigned char* npnProtos =
-      reinterpret_cast<const unsigned char*>(Buffer::Data(p->npnProtos_));
-
-  int status = SSL_select_next_proto(out, outlen, in, inlen, npnProtos,
-                                     Buffer::Length(p->npnProtos_));
-
-  switch (status) {
-    case OPENSSL_NPN_UNSUPPORTED:
-      p->selectedNPNProto_ = Persistent<Value>::New(Null());
-      break;
-    case OPENSSL_NPN_NEGOTIATED:
-      p->selectedNPNProto_ = Persistent<Value>::New(String::New(
-                                 reinterpret_cast<const char*>(*out), *outlen
-                             ));
-      break;
-    case OPENSSL_NPN_NO_OVERLAP:
-      p->selectedNPNProto_ = Persistent<Value>::New(False());
-      break;
-    default:
-      break;
-  }
-
-  return SSL_TLSEXT_ERR_OK;
-}
-#endif
-
-#ifdef SSL_CTRL_SET_TLSEXT_SERVERNAME_CB
-int Connection::SelectSNIContextCallback_(SSL *s, int *ad, void* arg) {
-  HandleScope scope;
-
-  Connection *p = static_cast<Connection*> SSL_get_app_data(s);
-
-  const char* servername = SSL_get_servername(s, TLSEXT_NAMETYPE_host_name);
-
-  if (servername) {
-    if (!p->servername_.IsEmpty()) {
-      p->servername_.Dispose();
-    }
-    p->servername_ = Persistent<String>::New(String::New(servername));
-
-    // Call the SNI callback and use its return value as context
-    if (!p->sniObject_.IsEmpty()) {
-      if (!p->sniContext_.IsEmpty()) {
-        p->sniContext_.Dispose();
-      }
-
-      // Get callback init args
-      Local<Value> argv[1] = {*p->servername_};
-
-      // Call it
-      Local<Value> ret = Local<Value>::New(MakeCallback(p->sniObject_,
-                                                        "onselect",
-                                                        ARRAY_SIZE(argv),
-                                                        argv));
-
-      // If ret is SecureContext
-      if (secure_context_constructor->HasInstance(ret)) {
-        p->sniContext_ = Persistent<Value>::New(ret);
-        SecureContext *sc = ObjectWrap::Unwrap<SecureContext>(
-                                Local<Object>::Cast(ret));
-        p->InitNPN(sc, true);
-        SSL_set_SSL_CTX(s, sc->ctx_);
-      } else {
-        return SSL_TLSEXT_ERR_NOACK;
-      }
-    }
-  }
-
-  return SSL_TLSEXT_ERR_OK;
-}
-#endif
-
-Handle<Value> Connection::New(const Arguments& args) {
-  HandleScope scope;
-
-  Connection *p = new Connection();
-  p->Wrap(args.Holder());
-
-  if (args.Length() < 1 || !args[0]->IsObject()) {
-    return ThrowException(Exception::Error(String::New(
-      "First argument must be a crypto module Credentials")));
-  }
-
-  SecureContext *sc = ObjectWrap::Unwrap<SecureContext>(args[0]->ToObject());
-
-  bool is_server = args[1]->BooleanValue();
-
-  p->ssl_ = SSL_new(sc->ctx_);
-  p->bio_read_ = BIO_new(BIO_s_mem());
-  p->bio_write_ = BIO_new(BIO_s_mem());
-
-  SSL_set_app_data(p->ssl_, p);
-
-  if (is_server) SSL_set_info_callback(p->ssl_, SSLInfoCallback);
-
-  p->InitNPN(sc, is_server);
-
-#ifdef SSL_CTRL_SET_TLSEXT_SERVERNAME_CB
-  if (is_server) {
-    SSL_CTX_set_tlsext_servername_callback(sc->ctx_, SelectSNIContextCallback_);
-  } else {
-    String::Utf8Value servername(args[2]);
-    SSL_set_tlsext_host_name(p->ssl_, *servername);
-  }
-#endif
-
-  SSL_set_bio(p->ssl_, p->bio_read_, p->bio_write_);
-
-#ifdef SSL_MODE_RELEASE_BUFFERS
-  long mode = SSL_get_mode(p->ssl_);
-  SSL_set_mode(p->ssl_, mode | SSL_MODE_RELEASE_BUFFERS);
-#endif
-
-
-  int verify_mode;
-  if (is_server) {
-    bool request_cert = args[2]->BooleanValue();
-    if (!request_cert) {
-      // Note reject_unauthorized ignored.
-      verify_mode = SSL_VERIFY_NONE;
-    } else {
-      bool reject_unauthorized = args[3]->BooleanValue();
-      verify_mode = SSL_VERIFY_PEER;
-      if (reject_unauthorized) verify_mode |= SSL_VERIFY_FAIL_IF_NO_PEER_CERT;
-    }
-  } else {
-    // Note request_cert and reject_unauthorized are ignored for clients.
-    verify_mode = SSL_VERIFY_NONE;
-  }
-
-
-  // Always allow a connection. We'll reject in javascript.
-  SSL_set_verify(p->ssl_, verify_mode, VerifyCallback);
-
-  if ((p->is_server_ = is_server)) {
-    SSL_set_accept_state(p->ssl_);
-  } else {
-    SSL_set_connect_state(p->ssl_);
-  }
-
-  return args.This();
-}
-
-
-void Connection::SSLInfoCallback(const SSL *ssl_, int where, int ret) {
-  // Be compatible with older versions of OpenSSL. SSL_get_app_data() wants
-  // a non-const SSL* in OpenSSL <= 0.9.7e.
-  SSL* ssl = const_cast<SSL*>(ssl_);
-  if (where & SSL_CB_HANDSHAKE_START) {
-    HandleScope scope;
-    Connection* c = static_cast<Connection*>(SSL_get_app_data(ssl));
-    if (onhandshakestart_sym.IsEmpty()) {
-      onhandshakestart_sym = NODE_PSYMBOL("onhandshakestart");
-    }
-    MakeCallback(c->handle_, onhandshakestart_sym, 0, NULL);
-  }
-  if (where & SSL_CB_HANDSHAKE_DONE) {
-    HandleScope scope;
-    Connection* c = static_cast<Connection*>(SSL_get_app_data(ssl));
-    if (onhandshakedone_sym.IsEmpty()) {
-      onhandshakedone_sym = NODE_PSYMBOL("onhandshakedone");
-    }
-    MakeCallback(c->handle_, onhandshakedone_sym, 0, NULL);
-  }
-}
-
-
-Handle<Value> Connection::EncIn(const Arguments& args) {
-  HandleScope scope;
-
-  Connection *ss = Connection::Unwrap(args);
-
-  if (args.Length() < 3) {
-    return ThrowException(Exception::TypeError(
-          String::New("Takes 3 parameters")));
-  }
-
-  if (!Buffer::HasInstance(args[0])) {
-    return ThrowException(Exception::TypeError(
-          String::New("Second argument should be a buffer")));
-  }
-
-  char* buffer_data = Buffer::Data(args[0]);
-  size_t buffer_length = Buffer::Length(args[0]);
-
-  size_t off = args[1]->Int32Value();
-  size_t len = args[2]->Int32Value();
-  if (off + len > buffer_length) {
-    return ThrowException(Exception::Error(
-          String::New("off + len > buffer.length")));
-  }
-
-  int bytes_written;
-  char* data = buffer_data + off;
-
-  if (ss->is_server_ && !ss->hello_parser_.ended()) {
-    bytes_written = ss->hello_parser_.Write(reinterpret_cast<uint8_t*>(data),
-                                            len);
-  } else {
-    bytes_written = BIO_write(ss->bio_read_, data, len);
-    ss->HandleBIOError(ss->bio_read_, "BIO_write", bytes_written);
-    ss->SetShutdownFlags();
-  }
-
-  return scope.Close(Integer::New(bytes_written));
-}
-
-
-Handle<Value> Connection::ClearOut(const Arguments& args) {
-  HandleScope scope;
-
-  Connection *ss = Connection::Unwrap(args);
-
-  if (args.Length() < 3) {
-    return ThrowException(Exception::TypeError(
-          String::New("Takes 3 parameters")));
-  }
-
-  if (!Buffer::HasInstance(args[0])) {
-    return ThrowException(Exception::TypeError(
-          String::New("Second argument should be a buffer")));
-  }
-
-  char* buffer_data = Buffer::Data(args[0]);
-  size_t buffer_length = Buffer::Length(args[0]);
-
-  size_t off = args[1]->Int32Value();
-  size_t len = args[2]->Int32Value();
-  if (off + len > buffer_length) {
-    return ThrowException(Exception::Error(
-          String::New("off + len > buffer.length")));
-  }
-
-  if (!SSL_is_init_finished(ss->ssl_)) {
-    int rv;
-
-    if (ss->is_server_) {
-      rv = SSL_accept(ss->ssl_);
-      ss->HandleSSLError("SSL_accept:ClearOut",
-                         rv,
-                         kZeroIsAnError,
-                         kSyscallError);
-    } else {
-      rv = SSL_connect(ss->ssl_);
-      ss->HandleSSLError("SSL_connect:ClearOut",
-                         rv,
-                         kZeroIsAnError,
-                         kSyscallError);
-    }
-
-    if (rv < 0) return scope.Close(Integer::New(rv));
-  }
-
-  int bytes_read = SSL_read(ss->ssl_, buffer_data + off, len);
-  ss->HandleSSLError("SSL_read:ClearOut",
-                     bytes_read,
-                     kZeroIsNotAnError,
-                     kSyscallError);
-  ss->SetShutdownFlags();
-
-  return scope.Close(Integer::New(bytes_read));
-}
-
-
-Handle<Value> Connection::ClearPending(const Arguments& args) {
-  HandleScope scope;
-
-  Connection *ss = Connection::Unwrap(args);
-
-  int bytes_pending = BIO_pending(ss->bio_read_);
-  return scope.Close(Integer::New(bytes_pending));
-}
-
-
-Handle<Value> Connection::EncPending(const Arguments& args) {
-  HandleScope scope;
-
-  Connection *ss = Connection::Unwrap(args);
-
-  int bytes_pending = BIO_pending(ss->bio_write_);
-  return scope.Close(Integer::New(bytes_pending));
-}
-
-
-Handle<Value> Connection::EncOut(const Arguments& args) {
-  HandleScope scope;
-
-  Connection *ss = Connection::Unwrap(args);
-
-  if (args.Length() < 3) {
-    return ThrowException(Exception::TypeError(
-          String::New("Takes 3 parameters")));
-  }
-
-  if (!Buffer::HasInstance(args[0])) {
-    return ThrowException(Exception::TypeError(
-          String::New("Second argument should be a buffer")));
-  }
-
-  char* buffer_data = Buffer::Data(args[0]);
-  size_t buffer_length = Buffer::Length(args[0]);
-
-  size_t off = args[1]->Int32Value();
-  size_t len = args[2]->Int32Value();
-  if (off + len > buffer_length) {
-    return ThrowException(Exception::Error(
-          String::New("off + len > buffer.length")));
-  }
-
-  int bytes_read = BIO_read(ss->bio_write_, buffer_data + off, len);
-
-  ss->HandleBIOError(ss->bio_write_, "BIO_read:EncOut", bytes_read);
-  ss->SetShutdownFlags();
-
-  return scope.Close(Integer::New(bytes_read));
-}
-
-
-Handle<Value> Connection::ClearIn(const Arguments& args) {
-  HandleScope scope;
-
-  Connection *ss = Connection::Unwrap(args);
-
-  if (args.Length() < 3) {
-    return ThrowException(Exception::TypeError(
-          String::New("Takes 3 parameters")));
-  }
-
-  if (!Buffer::HasInstance(args[0])) {
-    return ThrowException(Exception::TypeError(
-          String::New("Second argument should be a buffer")));
-  }
-
-  char* buffer_data = Buffer::Data(args[0]);
-  size_t buffer_length = Buffer::Length(args[0]);
-
-  size_t off = args[1]->Int32Value();
-  size_t len = args[2]->Int32Value();
-  if (off + len > buffer_length) {
-    return ThrowException(Exception::Error(
-          String::New("off + len > buffer.length")));
-  }
-
-  if (!SSL_is_init_finished(ss->ssl_)) {
-    int rv;
-    if (ss->is_server_) {
-      rv = SSL_accept(ss->ssl_);
-      ss->HandleSSLError("SSL_accept:ClearIn",
-                         rv,
-                         kZeroIsAnError,
-                         kSyscallError);
-    } else {
-      rv = SSL_connect(ss->ssl_);
-      ss->HandleSSLError("SSL_connect:ClearIn",
-                         rv,
-                         kZeroIsAnError,
-                         kSyscallError);
-    }
-
-    if (rv < 0) return scope.Close(Integer::New(rv));
-  }
-
-  int bytes_written = SSL_write(ss->ssl_, buffer_data + off, len);
-
-  ss->HandleSSLError("SSL_write:ClearIn",
-                     bytes_written,
-                     len == 0 ? kZeroIsNotAnError : kZeroIsAnError,
-                     kSyscallError);
-  ss->SetShutdownFlags();
-
-  return scope.Close(Integer::New(bytes_written));
-}
-
-
-Handle<Value> Connection::GetPeerCertificate(const Arguments& args) {
-  HandleScope scope;
-
-  Connection *ss = Connection::Unwrap(args);
-
-  if (ss->ssl_ == NULL) return Undefined();
-  Local<Object> info = Object::New();
-  X509* peer_cert = SSL_get_peer_certificate(ss->ssl_);
-  if (peer_cert != NULL) {
-    BIO* bio = BIO_new(BIO_s_mem());
-    BUF_MEM* mem;
-    if (X509_NAME_print_ex(bio, X509_get_subject_name(peer_cert), 0,
-                           X509_NAME_FLAGS) > 0) {
-      BIO_get_mem_ptr(bio, &mem);
-      info->Set(subject_symbol, String::New(mem->data, mem->length));
-    }
-    (void) BIO_reset(bio);
-
-    if (X509_NAME_print_ex(bio, X509_get_issuer_name(peer_cert), 0,
-                           X509_NAME_FLAGS) > 0) {
-      BIO_get_mem_ptr(bio, &mem);
-      info->Set(issuer_symbol, String::New(mem->data, mem->length));
-    }
-    (void) BIO_reset(bio);
-
-    int index = X509_get_ext_by_NID(peer_cert, NID_subject_alt_name, -1);
-    if (index >= 0) {
-      X509_EXTENSION* ext;
-      int rv;
-
-      ext = X509_get_ext(peer_cert, index);
-      assert(ext != NULL);
-
-      rv = X509V3_EXT_print(bio, ext, 0, 0);
-      assert(rv == 1);
-
-      BIO_get_mem_ptr(bio, &mem);
-      info->Set(subjectaltname_symbol, String::New(mem->data, mem->length));
-
-      (void) BIO_reset(bio);
-    }
-
-    EVP_PKEY *pkey = NULL;
-    RSA *rsa = NULL;
-    if( NULL != (pkey = X509_get_pubkey(peer_cert))
-        && NULL != (rsa = EVP_PKEY_get1_RSA(pkey)) ) {
-        BN_print(bio, rsa->n);
-        BIO_get_mem_ptr(bio, &mem);
-        info->Set(modulus_symbol, String::New(mem->data, mem->length) );
-        (void) BIO_reset(bio);
-
-        BN_print(bio, rsa->e);
-        BIO_get_mem_ptr(bio, &mem);
-        info->Set(exponent_symbol, String::New(mem->data, mem->length) );
-        (void) BIO_reset(bio);
-    }
-
-    if (pkey != NULL) {
-      EVP_PKEY_free(pkey);
-      pkey = NULL;
-    }
-    if (rsa != NULL) {
-      RSA_free(rsa);
-      rsa = NULL;
-    }
-
-    ASN1_TIME_print(bio, X509_get_notBefore(peer_cert));
-    BIO_get_mem_ptr(bio, &mem);
-    info->Set(valid_from_symbol, String::New(mem->data, mem->length));
-    (void) BIO_reset(bio);
-
-    ASN1_TIME_print(bio, X509_get_notAfter(peer_cert));
-    BIO_get_mem_ptr(bio, &mem);
-    info->Set(valid_to_symbol, String::New(mem->data, mem->length));
-    BIO_free(bio);
->>>>>>> 4a2792cd
 
     unsigned int md_size, i;
     unsigned char md[EVP_MAX_MD_SIZE];
@@ -1788,15 +1207,6 @@
 
 
 template <class Base>
-void SSLWrap<Base>::ReceivedShutdown(const FunctionCallbackInfo<Value>& args) {
-  HandleScope scope(node_isolate);
-  Base* w = Unwrap<Base>(args.This());
-  bool yes = SSL_get_shutdown(w->ssl_) == SSL_RECEIVED_SHUTDOWN;
-  args.GetReturnValue().Set(yes);
-}
-
-
-template <class Base>
 void SSLWrap<Base>::EndParser(const FunctionCallbackInfo<Value>& args) {
   HandleScope scope(node_isolate);
   Base* w = Unwrap<Base>(args.This());
@@ -1815,6 +1225,17 @@
 
   bool yes = SSL_renegotiate(w->ssl_) == 1;
   args.GetReturnValue().Set(yes);
+}
+
+
+template <class Base>
+void SSLWrap<Base>::Shutdown(const FunctionCallbackInfo<Value>& args) {
+  HandleScope scope(node_isolate);
+
+  Base* w = Unwrap<Base>(args.This());
+
+  int rv = SSL_shutdown(w->ssl_);
+  args.GetReturnValue().Set(rv);
 }
 
 
@@ -1901,7 +1322,6 @@
   Base* w = Unwrap<Base>(args.This());
   Environment* env = w->ssl_env();
 
-<<<<<<< HEAD
   OPENSSL_CONST SSL_CIPHER* c = SSL_get_current_cipher(w->ssl_);
   if (c == NULL)
     return;
@@ -1951,10 +1371,6 @@
   Environment* env = w->env();
   HandleScope handle_scope(env->isolate());
   Context::Scope context_scope(env->context());
-=======
-Handle<Value> Connection::IsInitFinished(const Arguments& args) {
-  HandleScope scope;
->>>>>>> 4a2792cd
 
   // Release old protocol handler if present
   w->selected_npn_proto_.Dispose();
@@ -2205,7 +1621,6 @@
   NODE_SET_PROTOTYPE_METHOD(t, "clearPending", Connection::ClearPending);
   NODE_SET_PROTOTYPE_METHOD(t, "encPending", Connection::EncPending);
   NODE_SET_PROTOTYPE_METHOD(t, "start", Connection::Start);
-  NODE_SET_PROTOTYPE_METHOD(t, "shutdown", Connection::Shutdown);
   NODE_SET_PROTOTYPE_METHOD(t, "close", Connection::Close);
 
   SSLWrap<Connection>::AddMethods(t);
@@ -2640,22 +2055,6 @@
 }
 
 
-void Connection::Shutdown(const FunctionCallbackInfo<Value>& args) {
-  HandleScope scope(node_isolate);
-
-  Connection* conn = Unwrap<Connection>(args.This());
-
-  if (conn->ssl_ == NULL) {
-    return args.GetReturnValue().Set(false);
-  }
-
-  int rv = SSL_shutdown(conn->ssl_);
-  conn->HandleSSLError("SSL_shutdown", rv, kZeroIsNotAnError, kIgnoreSyscall);
-  conn->SetShutdownFlags();
-  args.GetReturnValue().Set(rv);
-}
-
-
 void Connection::Close(const FunctionCallbackInfo<Value>& args) {
   HandleScope scope(node_isolate);
 
